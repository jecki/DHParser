# trace.py - tracing of the parsing process (for debugging) and
#            interrupting long running parser processes.
#
# Copyright 2018  by Eckhart Arnold (arnold@badw.de)
#                 Bavarian Academy of Sciences an Humanities (badw.de)
#
# Licensed under the Apache License, Version 2.0 (the "License");
# you may not use this file except in compliance with the License.
# You may obtain a copy of the License at
#
#     http://www.apache.org/licenses/LICENSE-2.0
#
# Unless required by applicable law or agreed to in writing, software
# distributed under the License is distributed on an "AS IS" BASIS,
# WITHOUT WARRANTIES OR CONDITIONS OF ANY KIND, either express or
# implied.  See the License for the specific language governing
# permissions and limitations under the License.

"""
Module ``trace`` provides trace-debugging functionality for the
parser. The tracers are added or removed via monkey patching to
all or some parsers of a grammar and trace the actions
of these parsers, making use of the `call_stack__`, `history__`
and `moving_forward__`, `most_recent_error__`-hooks in the
Grammar-object.

This functionality can be used for several purposes:

1. "live" or "breakpoint"-debugging (not implemented)

2. recording of parsing history and "post-mortem"-debugging,
   implemented here and in module :py:mod:`log`

3. Interrupting long running parser processes by polling
   a threading.Event or multiprocessing.Event once in a while
"""

from __future__ import annotations

from typing import Tuple, Optional, List, Iterable, Union, cast

try:
    import cython
except ImportError:
    import DHParser.externallibs.shadow_cython as cython

from DHParser.error import Error, RESUME_NOTICE, RECURSION_DEPTH_LIMIT_HIT
from DHParser.nodetree import Node, REGEXP_PTYPE, TOKEN_PTYPE, WHITESPACE_PTYPE, ZOMBIE_TAG
from DHParser.log import HistoryRecord, NONE_NODE
from DHParser.parse import Grammar, Parser, ParserError, ParseFunc, ContextSensitive, \
    UnaryParser, ERR, PARSER_PLACEHOLDER
from DHParser.toolkit import line_col

__all__ = ('trace_history', 'set_tracer', 'resume_notices_on', 'resume_notices_off')


#######################################################################
#
# Adding and removing tracers
#
#######################################################################


def set_tracer(parsers: Union[Grammar, Parser, Iterable[Parser]], tracer: Optional[ParseFunc]):
    """Adds or removes a tracing function to (or from) a single parser, a set of
    parsers or all parsers in a grammar.

    :param parsers: the parsers or single parser or grammar-object containing
        parsers where the ``tracer`` shall be added or removed.
    :param tracer: a tracer function or ``None``. If ``None`` any existing
        tracer will be removed. If not None, tracer must be a parsing function.
        It is up to the tracer to call the original parsing function
        (``self._parse()``).
    """
    if isinstance(parsers, Grammar):
        if tracer is None:
            parsers.history_tracking__ = False
            parsers.resume_notices__ = False
        parsers = parsers.all_parsers__
    elif isinstance(parsers, Parser):
        parsers = [parsers]
    if parsers:
        pivot = next(iter(parsers))
        assert all(pivot._grammar == parser._grammar for parser in parsers)
        if tracer is not None:
            pivot._grammar.history_tracking__ = True
        for parser in parsers:
            if parser.ptype != ':Forward':
                parser.set_proxy(tracer)


#######################################################################
#
# History-Recording for post-mortem debugging
#
#######################################################################


def symbol_name(parser: Parser, grammar: Grammar) -> str:
    name = str(parser) if isinstance(parser, ContextSensitive) else parser.node_name
    # name = parser.name
    if name[:1] == ':':
        name = grammar.associated_symbol__(parser).pname + '->' + name
    return name


def result_changed(node, history) -> bool:
    current_result = node is None
    if history:
        last_result = history[-1].node is NONE_NODE
    else:
        return False
    return last_result != current_result


def call_item(parser: Parser, location: int, prefix: str = '') -> Tuple[str, int]:
    if parser.node_name in (REGEXP_PTYPE, TOKEN_PTYPE, ":Retrieve", ":Pop"):
<<<<<<< HEAD
        return f"{' ' or prefix}{parser.repr}", location  # ' ' added to avoid ':' as first char!
    else:
        return f"{prefix}{parser.pname or parser.node_name}", location
=======
        return (' ' or prefix) + parser.repr, location  # ' ' added to avoid ':' as first char!
    else:
        return prefix + (parser.pname or parser.node_name), location
>>>>>>> b3899d68


def history_record(parser: Parser, grammar: Grammar,
                   node: Node,
                   location: int,
<<<<<<< HEAD
                   location_: int,
                   prefix: str = '') -> HistoryRecord:
=======
                   location_: int) -> HistoryRecord:
>>>>>>> b3899d68
    doc = grammar.document__
    hnd = Node(node.name, doc[location:location_]).with_pos(location) if node else None
    lc = line_col(grammar.document_lbreaks__, location)
    errors = grammar.tree__.error_nodes.get(id(node), [])
<<<<<<< HEAD
    if parser.node_name[0:1] == ':':
        if parser.pname:
            grammar.call_stack__[-1] = (f"{prefix}{parser.pname}", location)
        else:
            grammar.call_stack__[-1] = (f"{prefix}{parser} ", location)
=======
>>>>>>> b3899d68
    return HistoryRecord(grammar.call_stack__, hnd, doc[location_:], lc, errors)


@cython.locals(location_=cython.int, delta=cython.int, cs_len=cython.int,
               i=cython.int, L=cython.int)
def trace_history(self: Parser, location: cython.int) -> Tuple[Optional[Node], cython.int]:
    grammar = self._grammar  # type: Grammar
    if not grammar.history_tracking__:
        if location < 0:  return self.visited[-location]
        try:
            node, location = self._parse(location)  # <===== call to the actual parser!
        except ParserError as pe:
            raise pe
        return node, location

    if location < 0:
        location = -location
<<<<<<< HEAD
        grammar.call_stack__.append(call_item(self, location, "RECALL: "))
        node, location_ = self.visited[location]
        record = history_record(self, grammar, node, location, location_, "RECALL: ")
=======
        grammar.call_stack__.append(call_item(self, location, "RECALL MEMOIZED: "))
        node, location_ = self.visited[location]
        record = history_record(self, grammar, node, location, location_)
>>>>>>> b3899d68
        grammar.history__.append(record)
        grammar.call_stack__.pop()
        return node, location_


    mre: Optional[ParserError] = grammar.most_recent_error__
    if mre is not None and location >= mre.error.pos:
        # add resume notice (mind that skip notices are added by
        # `parse.MandatoryElementsParser.mandatory_violation()`
        if mre.error.code == RECURSION_DEPTH_LIMIT_HIT:
            return mre.node, location

        grammar.most_recent_error__ = None
        errors = [mre.error]  # type: List[Error]
        text_ = grammar.document__[mre.error.pos:]
        orig_lc = line_col(grammar.document_lbreaks__, mre.error.pos)
        orig_snippet= text_ if len(text_) <= 10 else text_[:7] + '...'
        # orig_snippet = orig_rest if len(orig_rest) <= 10 else orig_rest[:7] + '...'
        target_lc = line_col(grammar.document_lbreaks__, location)
        target_text_ = grammar.document__[location:]
        target_snippet = target_text_ if len(target_text_) <= 10 else target_text_[:7] + '...'
        # target = text if len(text) <= 10 else text[:7] + '...'

        if mre.first_throw:
            # origin = callstack_as_str(mre.callstack_snapshot, depth=3)
            # resumer = callstack_as_str(grammar.call_stack__, depth=3)
            origin = symbol_name(mre.parser, grammar)
            resumer = symbol_name(self, grammar)
            notice = Error(  # resume notice
                'Resuming from {} at {}:{} {} with {} at {}:{} {}'
                .format(origin, *orig_lc, repr(orig_snippet),
                        resumer, *target_lc, repr(target_snippet)),
                location, RESUME_NOTICE)
        else:
            origin = symbol_name(self, grammar)
            notice = Error(  # skip notice
                'Skipping from {}:{} {} within {} to {}:{} {}'
                .format(*orig_lc, repr(orig_snippet), origin,
                        *target_lc, repr(target_snippet)),
                location, RESUME_NOTICE)
        if grammar.resume_notices__:
            grammar.tree__.add_error(mre.node, notice)
        errors.append(notice)
        grammar.history__.append(HistoryRecord(
            getattr(mre, 'callstack_snapshot', grammar.call_stack__), mre.node, text_,
            line_col(grammar.document_lbreaks__, mre.error.pos), errors))

    grammar.call_stack__.append(call_item(self, location))
    stack_counter = 1
    if self.node_name in (":Lookbehind", ":NegativeLookbehind"):
<<<<<<< HEAD
        grammar.call_stack__.append((' ' + cast(UnaryParser, self).parser.repr, location))
=======
        grammar.call_stack__.append((' ' + cast(self, UnaryParser).parser.repr, location))
>>>>>>> b3899d68
        stack_counter += 1
    grammar.moving_forward__ = True

    try:

#####################################################################################
        node, location_ = self._parse(location)   # <===== call to the actual parser!
#####################################################################################

    except ParserError as pe:
        if pe.first_throw:
            pe.callstack_snapshot = grammar.call_stack__.copy()
            grammar.most_recent_error__ = pe
        if self == grammar.start_parser__ and grammar.most_recent_error__:
            fe = grammar.most_recent_error__  # type: ParserError
            lc = line_col(grammar.document_lbreaks__, fe.error.pos)
            # TODO: get the call stack from when the error occurred, here
            nd = fe.node
            grammar.history__.append(
                HistoryRecord(grammar.call_stack__, nd,
                              grammar.document__[fe.location + nd.strlen():],
                              lc, [fe.error]))
        while stack_counter > 0:
            grammar.call_stack__.pop()
            stack_counter -= 1
        raise pe

    # Don't track returning parsers except in case an error has occurred!
    if ((self.node_name != WHITESPACE_PTYPE)
        and (grammar.moving_forward__
             or (not self.disposable
                 and (node and grammar.history__[-1].node))
             or result_changed(node, grammar.history__))):
        # TODO: Make dropping insignificant whitespace from history configurable
        record = history_record(self, grammar, node, location, location_)
        cs_len = len(record.call_stack)
        if (not grammar.history__ or not node
                or record.line_col != grammar.history__[-1].line_col
                or record.call_stack != grammar.history__[-1].call_stack[:cs_len]
                or self == grammar.start_parser__):
            if len(record.call_stack) >= 2 and \
                    record.call_stack[-2][0] in (":Lookbehind", ":NegativeLookbehind"):
                record.text = grammar.reversed__[len(grammar.document__) - location_:]
            if not grammar.moving_forward__ \
                    and not any(tag == ':Lookahead' \
                                for tag, _ in grammar.history__[-1].call_stack):
                grammar.history__.pop()
            grammar.history__.append(record)
    # elif node and node.name == ZOMBIE_TAG:
    #     if id(node) in grammar.tree__.error_nodes:
    #         lc = line_col(grammar.document_lbreaks__, location)
    #         record = HistoryRecord(grammar.call_stack__, node, doc[location_:], lc,
    #                                self.tree__.error_nodes[id(node)])
    #         grammar.history__.append(record)


    grammar.moving_forward__ = False
    while stack_counter > 0:
        grammar.call_stack__.pop()
        stack_counter -= 1
    return node, location_


def resume_notices_on(grammar: Grammar):
    """Turns resume-notices as well as history tracking on!"""
    # grammar.history_tracking__ = True
    grammar.resume_notices__ = True
    set_tracer(grammar, trace_history)


def resume_notices_off(grammar: Grammar):
    """Turns resume-notices as well as history tracking off!"""
    set_tracer(grammar, None)


#######################################################################
#
# Interrupt-Polling
#
#######################################################################

<|MERGE_RESOLUTION|>--- conflicted
+++ resolved
@@ -115,38 +115,25 @@
 
 def call_item(parser: Parser, location: int, prefix: str = '') -> Tuple[str, int]:
     if parser.node_name in (REGEXP_PTYPE, TOKEN_PTYPE, ":Retrieve", ":Pop"):
-<<<<<<< HEAD
         return f"{' ' or prefix}{parser.repr}", location  # ' ' added to avoid ':' as first char!
     else:
         return f"{prefix}{parser.pname or parser.node_name}", location
-=======
-        return (' ' or prefix) + parser.repr, location  # ' ' added to avoid ':' as first char!
-    else:
-        return prefix + (parser.pname or parser.node_name), location
->>>>>>> b3899d68
 
 
 def history_record(parser: Parser, grammar: Grammar,
                    node: Node,
                    location: int,
-<<<<<<< HEAD
                    location_: int,
                    prefix: str = '') -> HistoryRecord:
-=======
-                   location_: int) -> HistoryRecord:
->>>>>>> b3899d68
     doc = grammar.document__
     hnd = Node(node.name, doc[location:location_]).with_pos(location) if node else None
     lc = line_col(grammar.document_lbreaks__, location)
     errors = grammar.tree__.error_nodes.get(id(node), [])
-<<<<<<< HEAD
     if parser.node_name[0:1] == ':':
         if parser.pname:
             grammar.call_stack__[-1] = (f"{prefix}{parser.pname}", location)
         else:
             grammar.call_stack__[-1] = (f"{prefix}{parser} ", location)
-=======
->>>>>>> b3899d68
     return HistoryRecord(grammar.call_stack__, hnd, doc[location_:], lc, errors)
 
 
@@ -164,15 +151,9 @@
 
     if location < 0:
         location = -location
-<<<<<<< HEAD
         grammar.call_stack__.append(call_item(self, location, "RECALL: "))
         node, location_ = self.visited[location]
         record = history_record(self, grammar, node, location, location_, "RECALL: ")
-=======
-        grammar.call_stack__.append(call_item(self, location, "RECALL MEMOIZED: "))
-        node, location_ = self.visited[location]
-        record = history_record(self, grammar, node, location, location_)
->>>>>>> b3899d68
         grammar.history__.append(record)
         grammar.call_stack__.pop()
         return node, location_
@@ -223,11 +204,7 @@
     grammar.call_stack__.append(call_item(self, location))
     stack_counter = 1
     if self.node_name in (":Lookbehind", ":NegativeLookbehind"):
-<<<<<<< HEAD
         grammar.call_stack__.append((' ' + cast(UnaryParser, self).parser.repr, location))
-=======
-        grammar.call_stack__.append((' ' + cast(self, UnaryParser).parser.repr, location))
->>>>>>> b3899d68
         stack_counter += 1
     grammar.moving_forward__ = True
 
@@ -261,6 +238,7 @@
              or (not self.disposable
                  and (node and grammar.history__[-1].node))
              or result_changed(node, grammar.history__))):
+        # record history
         # TODO: Make dropping insignificant whitespace from history configurable
         record = history_record(self, grammar, node, location, location_)
         cs_len = len(record.call_stack)
