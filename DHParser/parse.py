# parse.py - parser combinators for DHParser
#
# Copyright 2016  by Eckhart Arnold (arnold@badw.de)
#                 Bavarian Academy of Sciences an Humanities (badw.de)
#
# Licensed under the Apache License, Version 2.0 (the "License");
# you may not use this file except in compliance with the License.
# You may obtain a copy of the License at
#
#     http://www.apache.org/licenses/LICENSE-2.0
#
# Unless required by applicable law or agreed to in writing, software
# distributed under the License is distributed on an "AS IS" BASIS,
# WITHOUT WARRANTIES OR CONDITIONS OF ANY KIND, either express or
# implied.  See the License for the specific language governing
# permissions and limitations under the License.


"""
Module ``parse`` contains the python classes and functions for
DHParser's packrat-parser. It's central class is the
``Grammar``-class, which is the base class for any concrete
Grammar. Grammar-objects are callable and parsing is done by
calling a Grammar-object with a source text as argument.

The different parsing functions are callable descendants of class
``Parser``. Usually, they are organized in a tree and defined
within the namespace of a grammar-class. See ``ebnf.EBNFGrammar``
for an example.

>>> from DHParser.parse import * 

"""

from bisect import bisect_left
from collections import defaultdict, namedtuple
import copy
from functools import lru_cache
from typing import Callable, cast, List, Tuple, Set, Dict, \
    DefaultDict, Sequence, Union, Optional, Iterator, Hashable

try:
    import cython
except ImportError:
    import DHParser.externallibs.shadow_cython as cython

from DHParser.configuration import get_config_value
from DHParser.error import Error, ErrorCode, MANDATORY_CONTINUATION, \
    UNDEFINED_RETRIEVE, PARSER_LOOKAHEAD_FAILURE_ONLY, \
    PARSER_LOOKAHEAD_MATCH_ONLY, PARSER_STOPPED_BEFORE_END, PARSER_NEVER_TOUCHES_DOCUMENT, \
    MALFORMED_ERROR_STRING, MANDATORY_CONTINUATION_AT_EOF, DUPLICATE_PARSERS_IN_ALTERNATIVE, \
    CAPTURE_WITHOUT_PARSERNAME, CAPTURE_DROPPED_CONTENT_WARNING, LOOKAHEAD_WITH_OPTIONAL_PARSER, \
    BADLY_NESTED_OPTIONAL_PARSER, BAD_ORDER_OF_ALTERNATIVES, BAD_MANDATORY_SETUP, \
    OPTIONAL_REDUNDANTLY_NESTED_WARNING, CAPTURE_STACK_NOT_EMPTY, BAD_REPETITION_COUNT, \
    AUTOCAPTURED_SYMBOL_NOT_CLEARED, RECURSION_DEPTH_LIMIT_HIT, CAPTURE_STACK_NOT_EMPTY_WARNING, \
    MANDATORY_CONTINUATION_AT_EOF_NON_ROOT, CAPTURE_STACK_NOT_EMPTY_NON_ROOT_ONLY, \
    AUTOCAPTURED_SYMBOL_NOT_CLEARED_NON_ROOT, ERROR_WHILE_RECOVERING_FROM_ERROR, \
    ZERO_LENGTH_CAPTURE_POSSIBLE_WARNING, PARSER_STOPPED_ON_RETRY, ERROR, \
    SourceMapFunc, has_errors
from DHParser.log import CallItem, HistoryRecord
from DHParser.preprocess import BEGIN_TOKEN, END_TOKEN, RX_TOKEN_NAME
from DHParser.stringview import StringView, EMPTY_STRING_VIEW
from DHParser.nodetree import ChildrenType, Node, RootNode, WHITESPACE_PTYPE, \
    TOKEN_PTYPE, ZOMBIE_TAG, EMPTY_NODE, EMPTY_PTYPE, ResultType, LEAF_NODE
from DHParser.toolkit import sane_parser_name, escape_ctrl_chars, re, \
    abbreviate_middle, RX_NEVER_MATCH, RxPatternType, linebreaks, line_col


__all__ = ('ParserError',
           'ApplyFunc',
           'FlagFunc',
           'ParseFunc',
           'Parser',
           'AnalysisError',
           'GrammarError',
           'Grammar',
           'Always',
           'Never',
           'AnyChar',
           'PreprocessorToken',
           'Text',
           'DropText',
           'RegExp',
           'update_scanner',
           'RE',
           'TKN',
           'Whitespace',
           'DropRegExp',
           'mixin_comment',
           'mixin_nonempty',
           'CombinedParser',
           'TreeReduction',
           'UnaryParser',
           'NaryParser',
           'Drop',
           'Synonym',
           'Option',
           'ZeroOrMore',
           'OneOrMore',
           'NO_MANDATORY',
           'MandatoryNary',
           'Series',
           'Alternative',
           'longest_match',
           'INFINITE',
           'Counted',
           'Interleave',
           'Required',
           'Lookahead',
           'NegativeLookahead',
           'Lookbehind',
           'NegativeLookbehind',
           'is_context_sensitive',
           'ContextSensitive',
           'Capture',
           'Retrieve',
           'Pop',
           'last_value',
           'optional_last_value',
           'matching_bracket',
           'Capture',
           'Retrieve',
           'Pop',
           'Forward')


########################################################################
#
# ParserError class
#
########################################################################


class ParserError(Exception):
    """
    A ``ParserError`` is thrown for those parser errors that allow the
    controlled re-entrance of the parsing process after the error occurred.
    If a reentry-rule has been configured for the parser where the error
    occurred, the parser guard can resume the parsing process.

    Currently, the only case when a ``ParserError`` is thrown (and not some
    different kind of error like ``UnknownParserError``) is when a `Series`-
    or `Interleave`-parser detects a missing mandatory element.
    """
    def __init__(self,
                 parser: 'Parser',
                 node: Node,
                 node_orig_len: int,
                 location: int,
                 error: Error, *,
                 first_throw: bool):
        assert node is not None
        self.parser = parser  # type: 'Parser'
        self.node = node      # type: Node
        self.node_orig_len = node_orig_len  # type: int
        self.location = location  # type: int
        self.error = error    # type: Error
        self.first_throw = first_throw   # type: bool
        self.attributes_locked = frozenset({'parser', 'node', 'location', 'error', 'first_throw'})
        self.callstack_snapshot = []  # type: List[CallItem]  # name, location

    def __setattr__(self, name, value):
        if name == "attributes_locked":
            self.__dict__[name] = value
        elif "attributes_locked" not in self.__dict__ \
                or name not in self.__dict__['attributes_locked']:
            self.__dict__[name] = value
        else:
            raise TypeError('Attribute %s of ParserError-object must not be reassigned!' % name)

    def __str__(self):
        snippet = self.parser.grammar.document__[self.location:self.location + 25]
        return "%i: %s    %s (%s)" \
               % (self.node.pos, snippet, repr(self.node), str(self.error))

    def new_PE(self, **kwargs):
        """Returns a new ParserError object with the same attribute values
        as `self`, except those that are reassigned in `**kwargs`.::

            >>> pe = ParserError(Parser(), Node('test', ""), 0, 0, Error("", 0), first_throw=True)
            >>> pe_derived = pe.new_PE(first_throw = False)
            >>> pe.first_throw
            True
            >>> pe_derived.first_throw
            False
        """
        args = {"parser": self.parser,
                "node": self.node,
                "node_orig_len": self.node_orig_len,
                "location": self.location,
                "error": self.error,
                "first_throw": self.first_throw}
        assert len(kwargs.keys() - args.keys()) == 0, str(kwargs.keys() - args.keys())
        args.update(kwargs)
        pe = ParserError(**args)
        pe.callstack_snapshot = self.callstack_snapshot
        return pe


PatternMatchType = Union[RxPatternType, str, Callable, 'Parser']
ErrorMessagesType = List[Tuple[PatternMatchType, str]]
ResumeList = Sequence[PatternMatchType]  # list of strings or regular expressions
ReentryPointAlgorithm = Callable[[StringView, int, int], Tuple[int, int]]
# (text, start point, end point) => (reentry point, match length)
# A return value of (-1, x) means that no reentry point before the end of the document was found


# @cython.returns(cython.int)
# must not use: @functools.lru_cache(), because resume-function may contain
# context sensitive parsers!!!
@cython.locals(upper_limit=cython.int, closest_match=cython.int, pos=cython.int)
def reentry_point(rest: StringView,
                  rules: ResumeList,
                  comment_regex,
                  search_window: int = -1) -> Tuple[int, Node]:
    """
    Finds the point where parsing should resume after a ParserError has been caught.
    The algorithm makes sure that this reentry-point does not lie inside a comment.
    The re-entry point is always the point after the end of the match of the regular
    expression defining the re-entry point. (Use look ahead, if you want to define
    the re-entry point by what follows rather than by what text precedes the point.)

    REMARK: The algorithm assumes that any stretch of the document that matches
    `comment_regex` is actually a comment. It is possible to define grammars,
    where the use of comments is restricted to certain areas and that allow to
    use constructs that look like comments (i.e. will be matched by `comment_regex`)
    but are none in other areas. For example::

            my_string = "# This is not a comment"; foo()  # This is a comment
            bar()

    Here the reentry-algorithm would overlook `foo()` and jump directly to `bar()`.
    However, since the reentry-algorithm only needs to be good enough to do its
    work, this seems acceptable.

    :param rest:  The rest of the parsed text or, in other words, the point where
        a ParserError was thrown
    :param rules: A list of strings, regular expressions or search functions.
        The rest of the text is searched for each of these. The closest match
        is the point where parsing will be resumed
    :param comment_regex: A regular expression object that matches comments
    :param search_window: The maximum size of the search window for finding the
        reentry-point. A value smaller than zero means that the complete remaining
        text will be searched. A value of zero effectively turns of resuming after
        error
    :return: A tuple of integer index of the closest reentry point and a Node
        capturing all text from ``rest`` up to this point or ``(-1, None)`` if no
        reentry-point was found.
    """
    upper_limit = len(rest) + 1
    closest_match = upper_limit
    skip_node = None
    comments = None  # type: Optional[Iterator]
    if search_window < 0:
        search_window = len(rest)

    @cython.locals(a=cython.int, b=cython.int)
    def next_comment() -> Tuple[int, int]:
        """Returns the [start, end[ intervall of the next comment in the text.
        The comment-iterator start at the beginning of the `rest` of the
        document and is reset for each search rule.
        """
        nonlocal rest, comments
        if comments:
            try:
                m = next(comments)
                a, b = m.span()
                return rest.index(a), rest.index(b)
            except StopIteration:
                comments = None
        return -1, -2

    @cython.locals(start=cython.int)
    def str_search(s, start: int = 0) -> Tuple[int, int]:
        """Returns the starting position of the next occurrence of `s` in
        the `rest` of the document beginning with `start` and the length
        of the match, which in this case is always the length of `s` itself.
        If there is no match, the returned starting position will be -1.
        """
        nonlocal rest
        return rest.find(s, start, start + search_window), len(s)

    @cython.locals(start=cython.int, end=cython.int)
    def rx_search(rx, start: int = 0) -> Tuple[int, int]:
        """Returns the staring position and the length of the next match of
        the regular expression `rx` in the `rest` of the document, starting
        with `start`.
        If there is no match, the returned starting position will be -1.
        """
        nonlocal rest
        m = rest.search(rx, start, start + search_window)
        if m:
            begin, end = m.span()
            return rest.index(begin), end - begin
        return -1, 0

    def algorithm_search(func: ReentryPointAlgorithm, start: int = 0):
        """Returns the next match as a tuple of position and length that
        the reentry-point-search-function `func` yields.
        """
        nonlocal rest
        return func(rest, start, start + search_window)

    @cython.returns(cython.int)
    @cython.locals(a=cython.int, b=cython.int, k=cython.int, length=cython.int)
    def entry_point(search_func, search_rule) -> int:
        """Returns the next reentry-point outside a comment that `search_func`
        yields. If no reentry point is found, the first position after the
        end of the text ("upper limit") is returned."""
        a, b = next_comment()
        k, length = search_func(search_rule)
        while a < b <= k + length:
            a, b = next_comment()
        # find next as long as start or end point of resume regex are inside a comment
        while (a < k < b) or (a < k + length < b):
            k, length = search_func(search_rule, b)
            while a < b <= k:
                a, b = next_comment()
        return k + length if k >= 0 else upper_limit

    # find the closest match
    for rule in rules:
        comments = rest.finditer(comment_regex)
        if isinstance(rule, Parser):
            parser = cast(Parser, rule)
            grammar = parser.grammar
            save = grammar.history_tracking__
            grammar.history_tracking__ = False
            try:
                location = len(parser.grammar.text__) - len(rest)
                _node, _location = parser(location)
                _text = parser.grammar.document__[_location:]
            except ParserError as pe:
                grammar.tree__.new_error(
                    grammar.tree__,
                    f"Error while searching re-entry point with parser {parser}: {pe}",
                    ERROR_WHILE_RECOVERING_FROM_ERROR)
                _node, _text = None, ''
            grammar.history_tracking__ = save
            if _node:
                pos = len(rest) - len(_text)
                if pos < closest_match:
                    closest_match = pos
                    skip_node = _node
        else:
            if callable(rule):
                search_func = algorithm_search
            elif isinstance(rule, str):
                search_func = str_search
            else:
                search_func = rx_search
            pos = entry_point(search_func, rule)
            if pos < closest_match:
                skip_node = None
                closest_match = pos

    # in case no rule matched return -1
    if closest_match == upper_limit:
        closest_match = -1
    if skip_node is None:
        skip_node = Node(ZOMBIE_TAG, rest[:max(closest_match, 0)])
    return closest_match, skip_node


########################################################################
#
# Parser base class
#
########################################################################


ParsingResult = Tuple[Optional[Node], int]
MemoizationDict = Dict[int, ParsingResult]

ApplyFunc = Callable[[List['Parser']], Optional[bool]]
# The return value of `True` stops any further application
FlagFunc = Callable[[ApplyFunc, Set[ApplyFunc]], bool]
ParseFunc = Callable[['Parser', int], ParsingResult]
ParserContext = List['Parser']


class Parser:
    """
    (Abstract) Base class for Parser combinator parsers. Any parser
    object that is actually used for parsing (i.e. no mock parsers)
    should be derived from this class.

    Since parsers can contain other parsers (see classes UnaryOperator
    and NaryOperator) they form a cyclical directed graph. A root
    parser is a parser from which all other parsers can be reached.
    Usually, there is one root parser which serves as the starting
    point of the parsing process. When speaking of "the root parser"
    it is this root parser object that is meant.

    There are two different types of parsers:

    1. *Named parsers* for which a name is set in field `parser.pname`.
       The results produced by these parsers can later be retrieved in
       the AST by the parser name.

    2. *Disposable parsers* where the name-field just contains the empty
       string. AST-transformation of disposable parsers can be hooked
       only to their class name, and not to the individual parser.

    Parser objects are callable and parsing is done by calling a parser
    object with the text to parse.

    If the parser matches it returns a tuple consisting of a node
    representing the root of the concrete syntax tree resulting from the
    match as well as the substring `text[i:]` where i is the length of
    matched text (which can be zero in the case of parsers like
    `ZeroOrMore` or `Option`). If `i > 0` then the parser has "moved
    forward".

    If the parser does not match it returns `(None, text). **Note** that
    this is not the same as an empty match `("", text)`. Any empty match
    can for example be returned by the `ZeroOrMore`-parser in case the
    contained parser is repeated zero times.

    Attributes and Properties:

        pname:  The parser's name.

        disposable: A property indicating that the parser returns
                anonymous nodes. For performance
                reasons this is implemented as an object variable rather
                than a property. This property should always be equal to
                `self.name[0] == ":"`.

        drop_content: A property (for performance reasons implemented as
                simple field) that, if set, induces the parser not to return
                the parsed content or subtree if it has matched but the
                dummy `EMPTY_NODE`. In effect the parsed content will be
                dropped from the concrete syntax tree already. Only
                anonymous (or pseudo-anonymous) parsers are allowed to
                drop content.

        node_name: The name for the nodes that are created by
                the parser. If the parser is named, this is the same as
                `pname`, otherwise it is the name of the parser's type
                prefixed with a colon ":".

        eq_class: A unique number for the class of functionally
                equivalent parsers that this parser belongs to.
                (This serves the purpose of optimizing memoization,
                by tying memoization dictionaries to the classes
                of functionally equivalent parsers, rather than to
                the individual parsers themselves.)

        visited:  Mapping of places this parser has already been to
                during the current parsing process onto the results the
                parser returned at the respective place. This dictionary
                is used to implement memoizing.

        proxied: The original `_parse()`-method is stored here, if a
                proxy (e.g. a tracing debugger) is installed via the
                `set_proxy()`-method.

        _grammar:  A reference to the Grammar object to which the parser
                is attached.

        _symbol:  The name of the closest named parser to which this
                parser is connected in a grammar. If pname is not the
                empty string, this will become the same as pname, when
                the property `symbol` is read for the first time.
    """

    def __init__(self) -> None:
        # assert isinstance(name, str), str(name)
        self.pname = ''               # type: str
        self.disposable = True        # type: bool
        self.drop_content = False     # type: bool
        self.node_name = self.ptype   # type: str
        self.eq_class = id(self)      # type: int
        # this indirection is required for Cython-compatibility
        self._parse_proxy = self._parse  # type: ParseFunc
        try:
            self._grammar = get_grammar_placeholder()  # type: Grammar
        except NameError:
            pass                      # ensures Cython-compatibility
        self._symbol = ''             # type: str
        self.reset()

    def __deepcopy__(self, memo):
        """Deepcopy method of the parser. Upon instantiation of a Grammar-
        object, parsers will be deep-copied to the Grammar object. If a
        derived parser-class changes the signature of the `__init__`-constructor,
        `__deepcopy__`-method must be replaced (i.e. overridden without
        calling the same method from the superclass) by the derived class.
        """
        duplicate = self.__class__()
        copy_parser_base_attrs(self, duplicate)
        return duplicate

    def __repr__(self):
        return self.pname + self.ptype

    def __str__(self):
        return self.pname + (' = ' if self.pname else '') + repr(self)

    @property
    def ptype(self) -> str:
        """Returns a type name for the parser. By default, this is the name of
        the parser class with an added leading colon ':'. """
        return ':' + self.__class__.__name__

    @property
    def symbol(self) -> str:
        """Returns the symbol with which the parser is associated in a grammar.
        This is the closest parser with a pname that contains this parser."""
        if not self._symbol:
            try:
                self._symbol = self.grammar.associated_symbol__(self).pname
            except AttributeError:
                # return an empty string, if parser is not connected to grammar,
                # but be sure not to save the empty string in self._symbol
                return ''
        return self._symbol

    @property
    def repr(self) -> str:
        """Returns the parser's name if it has a name and self.__repr___() otherwise."""
        return self.pname if self.pname else self.__repr__()

    def gen_memoization_dict(self) -> dict:
        """Create and return an empty memoization dictionary. This allows to customize
        memoization dictionaries. The default is to just return a new plain dictionary."""
        return dict()

    def reset(self):
        """Initializes or resets any parser variables. If overwritten,
        the `reset()`-method of the parent class must be called from the
        `reset()`-method of the derived class."""
        # global _GRAMMAR_PLACEHOLDER
        # grammar = self._grammar
        self.visited: MemoizationDict = self.grammar.get_memoization_dict__(self)

<<<<<<< HEAD
    @cython.locals(location=cython.int, gap=cython.int, i=cython.int, save_suspend_memoization=cython.bint)
    def __call__(self: 'Parser', text: StringView) -> ParsingResult:
=======
    @cython.locals(location=cython.int, next_location=cython.int, gap=cython.int, i=cython.int, save_suspend_memoization=cython.bint)
    def __call__(self: 'Parser', location: int) -> ParsingResult:
>>>>>>> c2ebe126
        """Applies the parser to the given text. This is a wrapper method that adds
        the business intelligence that is common to all parsers. The actual parsing is
        done in the overridden method `_parse()`. This wrapper-method can be thought of
        as a "parser guard", because it guards the parsing process.
        """
        grammar = self._grammar

        try:
            # rollback variable changing operation if parser backtracks to a position
            # before or at the location where the variable changing operation occurred
            if location <= grammar.last_rb__loc__:
                grammar.rollback_to__(location)

            # if location has already been visited by the current parser, return saved result
            visited = self.visited  # using local variable for better performance
            if location in visited:
                # no history recording in case of memoized results!
                return visited[location]

            save_suspend_memoization = grammar.suspend_memoization__
            grammar.suspend_memoization__ = False

            # now, the actual parser call!
            try:
                node, next_location = self._parse_proxy(location)
            except ParserError as pe:
                # catching up with parsing after an error occurred
                gap = pe.location - location
                rules = tuple(grammar.resume_rules__.get(
                    grammar.associated_symbol__(self).pname, []))
                next_location = pe.location + pe.node_orig_len
                rest = grammar.document__[next_location:]
                i, skip_node = reentry_point(rest, rules, grammar.comment_rx__,
                                             grammar.reentry_search_window__)
                if i >= 0 or self == grammar.start_parser__:
                    # either a reentry point was found or the
                    # error has fallen through to the first level
                    assert pe.node._children or (not pe.node.result)
                    # apply reentry-rule or catch error at root-parser
                    if i < 0:  i = 0
                    try:
                        zombie = pe.node.pick_child(ZOMBIE_TAG)  # type: Optional[Node]
                    except (KeyError, ValueError):
                        zombie = None
                    if zombie and not zombie.result:
                        zombie.result = rest[:i]
                        tail = tuple()  # type: ChildrenType
                    else:
                        # nd.attr['err'] = pe.error.message
                        tail = (skip_node,)
                    next_location += i
                    if pe.first_throw:
                        node = pe.node
                        node.result = node._children + tail
                    else:
                        cut = grammar.document__[location:location + gap]
                        node = Node(
                            self.node_name,
                            (Node(ZOMBIE_TAG, cut).with_pos(location), pe.node) + tail) \
                            .with_pos(location)
                # if no re-entry point was found, do any of the following:
                elif pe.first_throw:
                    # just fall through
                    # TODO: Is this case still needed with module "trace"?
                    raise pe.new_PE(first_throw=False)
                elif grammar.tree__.errors[-1].code in \
                        (MANDATORY_CONTINUATION_AT_EOF, MANDATORY_CONTINUATION_AT_EOF_NON_ROOT):
                    # try to create tree as faithful as possible
                    node = Node(self.node_name, pe.node).with_pos(location)
                else:
                    # fall through but skip the gap
                    cut = grammar.document__[location:location + gap]
                    result = (Node(ZOMBIE_TAG, cut).with_pos(location), pe.node) if gap \
                        else pe.node  # type: ResultType
                    raise pe.new_PE(node=Node(self.node_name, result).with_pos(location),
                                    node_orig_len=pe.node_orig_len + gap,
                                    location=location, first_throw=False)

            if node is None:
                if location > grammar.ff_pos__:
                    grammar.ff_pos__ = location
                    grammar.ff_parser__ = self
            elif node is not EMPTY_NODE:
                node._pos = location
            # grammar.suspend_memoization__ = is_context_sensitive(self.parser)
            if not grammar.suspend_memoization__:
                visited[location] = (node, next_location)
                grammar.suspend_memoization__ = save_suspend_memoization

        except RecursionError:
            text = grammar.document__[location:]
            node = Node(ZOMBIE_TAG, str(text[:min(10, max(1, text.find("\n")))]) + " ...")
            node._pos = location
            error = Error("maximum recursion depth of parser reached; potentially due to too many "
                          "errors or left recursion!", location, RECURSION_DEPTH_LIMIT_HIT)
            grammar.tree__.add_error(node, error)
            grammar.most_recent_error__ = ParserError(self, node, node.strlen(), location, error,
                                                      first_throw=False)
            next_location = len(grammar.document__)

        return node, next_location

    def __add__(self, other: 'Parser') -> 'Series':
        """The + operator generates a series-parser that applies two
        parsers in sequence."""
        if isinstance(other, Series):
            return cast('Series', other).__radd__(self)
        return Series(self, other)

    def __or__(self, other: 'Parser') -> 'Alternative':
        """The | operator generates an alternative parser that applies
        the first parser and, if that does not match, the second parser.
        """
        if isinstance(other, Alternative):
            return cast('Alternative', other).__ror__(self)
        return Alternative(self, other)

    def __mul__(self, other: 'Parser') -> 'Interleave':
        """The * operator generates an interleave-parser that applies
        the first parser and the second parser in any possible order
        until both match.
        """
        if isinstance(other, Interleave):
            return cast(Interleave, other).__rmul__(self)
        return Interleave(self, other)

    @cython.locals(location=cython.int)
    def _parse(self, location: int) -> ParsingResult:
        """Applies the parser to the given `text` and returns a node with
        the results or None as well as the text at the position right behind
        the matching string."""
        raise NotImplementedError

    def is_optional(self) -> Optional[bool]:
        """Returns `True`, if the parser can never fail, i.e. never yields
        `None`, instead of a node. Returns `False`, if the parser can fail.
        Returns `None` if it is not known whether the parser can fail.
        """
        return None

    def set_proxy(self, proxy: Optional[ParseFunc]):
        """Sets a proxy that replaces the _parse()-method. Call `set_proxy`
        with `None` to remove a previously set proxy. Typical use case is
        the installation of a tracing debugger. See module `trace`.
        """
        if proxy is None:
            self._parse_proxy = self._parse
        else:
            if not isinstance(proxy, type(self._parse)):
                # assume that proxy is a function and bind it to self
                proxy = proxy.__get__(self, type(self))
            else:
                # if proxy is a method it must be a method of self
                assert proxy.__self__ == self
            self._parse_proxy = cast(ParseFunc, proxy)

    def name(self, pname: str, disposable: bool = False) -> 'Parser':
        """Sets the parser name to `pname` and returns `self`."""
        self.pname = pname
        self.disposable = disposable
        if disposable:
            self.node_name = (':' + pname) if pname else self.ptype
        else:
            self.node_name = pname if pname else self.ptype
        return self

    @property
    def grammar(self) -> 'Grammar':
        try:
            # if not is_grammar_placeholder(self._grammar):
            #     return self._grammar
            # else:
            #     raise ValueError('Grammar has not yet been set!')
            return self._grammar
        except (AttributeError, NameError):
            raise AttributeError('Parser placeholder does not have a grammar!')

    @grammar.setter
    def grammar(self, grammar: 'Grammar'):
        try:
            if is_grammar_placeholder(self._grammar):
                self._grammar = grammar
                # self._grammar_assigned_notifier()
            elif self._grammar != grammar:
                raise AssertionError("Parser has already been assigned"
                                     "to a different Grammar object!")
        except AttributeError:
            pass  # ignore setting of grammar attribute for placeholder parser
        except NameError:  # Cython: No access to _GRAMMAR_PLACEHOLDER, yet :-(
            self._grammar = grammar

    def sub_parsers(self) -> Tuple['Parser', ...]:
        """Returns the list of sub-parsers if there are any.
        Overridden by Unary, Nary and Forward.
        """
        return tuple()

    def descendants(self) -> Iterator[ParserContext]:
        """Returns an iterator over the contexts of self and all descendant parsers,
        avoiding of circles."""
        visited = set()

        def descendants_(parser: Parser, ctx: ParserContext) -> Iterator[ParserContext]:
            if parser not in visited:
                visited.add(parser)
                ctx = ctx + [parser]
                yield ctx
                for p in parser.sub_parsers():
                    yield from descendants_(p, ctx)

        yield from descendants_(self, [])

    def apply(self, func: ApplyFunc) -> Optional[bool]:
        """
        Applies function `func(parser)` recursively to this parser and all
        descendant parsers as long as `func()` returns `None` or `False`.
        Traversal is pre-order. Stops the further application of `func` and
        returns `True` once `func` has returned `True`.

        If `func` has been applied to all descendant parsers without issuing
        a stop signal by returning `True`, `False` is returned.

        This use of the return value allows to use the `apply`-method both
        to issue tests on all descendant parsers (including self) which may be
        decided already after some parsers have been visited without any need
        to visit further parsers. At the same time `apply` can be used to simply
        apply a procedure to all descendant parsers (including self) without
        worrying about forgetting the return value of procedure, because a
        return value of `None` means "carry on".
        """
        for pctx in self.descendants():
            if func(pctx):
                return True
        return False

    def _signature(self) -> Hashable:
        """This method should be implemented by any non-abstract descendant
        parser class. The implementation must make sure that all instances
        that have the same signature always yield the same parsing result
        for the same piece of text.

        It does not hurt, but only wastes an opportunity for optimization,
        if two functionally equivalent parsers provide different signatures.
        It is a serious mistake, though, if two functionally non-equivalent
        parsers have the same signature.

        By returning `id(self)` this mistake will become impossible, but
        it will turn signature-based memoization-optimization off for
        this parser.
        """
        return id(self)

    def signature(self) -> Hashable:
        """Returns a value that is identical for two different
        parser objects if they are functionally equivalent, i.e.
        yield the same return value for the same call parameters:

        >>> a = Text('[')
        >>> b = Text('[')
        >>> c = Text(']')
        >>> a is b
        False
        >>> a.signature() == b.signature()
        True
        >>> a.signature() == c.signature()
        False

        The purpose of parser-signatures is to optimize better
        memoization in cases of code repetition in the grammar.

        DO NOT OVERRIDE THIS METHOD. In order to implement a
        signature function, the protected method `_signature`
        should be overridden instead.
        """
        return self.pname if self.pname else self._signature()


    def static_error(self, msg: str, code: ErrorCode) -> 'AnalysisError':
        return AnalysisError(self.symbol, self, Error(msg, 0, code))

    def static_analysis(self) -> List['AnalysisError']:
        """Analyses the parser for logical errors after the grammar has been
        instantiated."""
        return []


def copy_parser_base_attrs(src: Parser, duplicate: Parser):
    """Duplicates all attributes of the Parser-class from `src` to `duplicate`."""
    duplicate.pname = src.pname
    duplicate.disposable = src.disposable
    duplicate.drop_content = src.drop_content
    duplicate.node_name = src.node_name
    duplicate.eq_class = src.eq_class


def determine_eq_classes(root: Parser):
    """Sorts the parsers originating in root (imperfectly) into equivalence
    classes and assigns respective the class identifier to the `eq_class`-field
    of each parser."""
    eq_classes: Dict[Hashable, int] = {}

    def assign_eq_class(parser_stack: List[Parser]) -> bool:
        nonlocal eq_classes
        p = parser_stack[-1]
        signature = p.signature()
        p.eq_class = eq_classes.setdefault(signature, id(p))
        return False

    root.apply(assign_eq_class)


def Drop(parser: Parser) -> Parser:
    """Returns the parser with the `parser.drop_content`-property set to `True`."""
    assert parser.disposable, "Parser must be anonymous to be allowed to drop ist content."
    if isinstance(parser, Forward):
        cast(Forward, parser).parser.drop_content = True
    parser.drop_content = True
    return parser


PARSER_PLACEHOLDER = None  # type: Optional[Parser]
# Don't access PARSER_PLACEHOLDER directly, use get_parser_placeholder() instead


def get_parser_placeholder() -> Parser:
    global PARSER_PLACEHOLDER
    if PARSER_PLACEHOLDER is None:
        PARSER_PLACEHOLDER = Parser.__new__(Parser)  # Parser()
        PARSER_PLACEHOLDER.pname = ''
        PARSER_PLACEHOLDER.disposable = False
        PARSER_PLACEHOLDER.drop_content = False
        PARSER_PLACEHOLDER.node_name = ':PLACEHOLDER__'
        PARSER_PLACEHOLDER.eq_class = id(PARSER_PLACEHOLDER)
    return cast(Parser, PARSER_PLACEHOLDER)


def is_parser_placeholder(parser: Optional[Parser]) -> bool:
    """Returns True, if `parser` is `None` or merely a placeholder for a parser."""
    return not parser or parser.ptype == ":Parser"


# functions for analysing the parser tree/graph ###


def has_non_autocaptured_symbols(context: List[Parser]) -> Optional[bool]:
    """Returns True, if the context contains a Capture-Parser that is not
    shielded by a Retrieve-Parser. This is the case for captured symbols
    that are not "auto-captured" by a Retrieve-Parser.
    """
    for parser in context:
        if parser.ptype == ":Retrieve":
            break
        elif parser.ptype == ":Capture":
            p = cast(UnaryParser, parser).parser
            while p.ptype in (":Synonym", ":Forward"):
                p = cast(UnaryParser, p).parser
            if not isinstance(p, Retrieve):
                return True
    return None


########################################################################
#
# Grammar class, central administration of all parser of a grammar
#
########################################################################

def mixin_comment(whitespace: str, comment: str) -> str:
    """
    Returns a regular expression pattern that merges comment and whitespace
    regexps. Thus comments can occur wherever whitespace is allowed
    and will be skipped just as implicit whitespace.

    Note, that because this works on the level of regular expressions,
    nesting comments is not possible. It also makes it much harder to
    use directives inside comments (which isn't recommended, anyway).
    """
    if comment:
        whitespace = '(?:' + whitespace + ')'
        comment = '(?:' + comment + ')'
        return '(?:' + whitespace + '(?:' + comment + whitespace + ')*)'
    return whitespace


def mixin_nonempty(whitespace: str) -> str:
    r"""
    Returns a regular expression pattern that matches only if the regular
    expression pattern `whitespace` matches AND if the match is not empty.

    If `whitespace`  does not match the empty string '', anyway,
    then it will be returned unaltered.

    WARNING: ``mixin_nonempty()`` does not work for regular expressions the matched
    strings of which can be followed by a symbol that can also occur at
    the start of the regular expression.

    In particular, it does not work for fixed size regular expressions,
    that is / / or /   / or /\t/ won't work, but / */ or /\s*/ or /\s+/
    do work. There is no test for this. Fixed-size regular expressions
    run through `mixin_nonempty` will not match at anymore if they are applied
    to the beginning or the middle of a sequence of whitespaces!

    In order to be safe, your whitespace regular expressions should follow
    the rule: "Whitespace cannot be followed by whitespace" or "Either
    grab it all or leave it all".

    :param whitespace: a regular expression pattern
    :return: new regular expression pattern that does not match the empty
        string '' any more.
    """
    if re.match(whitespace, ''):
        return r'(?:(?=(.|\n))' + whitespace + r'(?!\1))'
    return whitespace


# # AnalysisError = Tuple[str, Parser, Error]      # pname, parser, error
# class AnalysisError(NamedTuple):
#     symbol: str
#     parser: Parser
#     error: Error

# collections.namedtuple needed for Cython compatibility
AnalysisError = namedtuple('AnalysisError',
    ['symbol',  # type: str
     'parser',  # type: Parser
     'error'    # type: Error
    ], module=__name__)


class GrammarError(Exception):
    """GrammarError will be raised if static analysis reveals errors
    in the grammar.
    """
    def __init__(self, static_analysis_result: List[AnalysisError]):
        assert static_analysis_result  # must not be empty
        self.errors = static_analysis_result

    def __str__(self):
        if len(self.errors) == 1:
            return str(self.errors[0][2])
        return '\n' + '\n'.join(("%i. " % (i + 1) + str(err_tuple[2]))
                                for i, err_tuple in enumerate(self.errors))


RESERVED_PARSER_NAMES = ('root__', 'dwsp__', 'wsp__', 'comment__', 'root_parser__', 'ff_parser__')


def reset_parser(ctx):
    return ctx[-1].reset()


class Grammar:
    r"""
    Class Grammar directs the parsing process and stores global state
    information of the parsers, i.e. state information that is shared
    accross parsers.

    Grammars are basically collections of parser objects, which are
    connected to an instance object of class Grammar. There exist two
    ways of connecting parsers to grammar objects: Either by passing
    the root parser object to the constructor of a Grammar object
    ("direct instantiation"), or by assigning the root parser to the
    class variable "root__" of a descendant class of class Grammar.

    Example for direct instantiation of a grammar::

        >>> number = RE(r'\d+') + RE(r'\.') + RE(r'\d+') | RE(r'\d+')
        >>> number_parser = Grammar(number)
        >>> number_parser("3.1416").content
        '3.1416'

    Collecting the parsers that define a grammar in a descendant class of
    class Grammar and assigning the named parsers to class variables
    rather than global variables has several advantages:

    1. It keeps the namespace clean.

    2. The parser names of named parsers do not need to be passed to the
       constructor of the Parser object explicitly, but it suffices to
       assign them to class variables, which results in better
       readability of the Python code.
       See classmethod `Grammar._assign_parser_names__()`

    3. The parsers in the class do not necessarily need to be connected
       to one single root parser, which is helpful for testing and when
       building up a parser gradually from several components.

    As a consequence, though, it is highly recommended that a Grammar
    class should not define any other variables or methods with names
    that are legal parser names. A name ending with a double
    underscore '__' is *not* a legal parser name and can safely be
    used.

    Example::

        class Arithmetic(Grammar):
            # special fields for implicit whitespace and comment configuration
            COMMENT__ = r'#.*(?:\n|$)'  # Python style comments
            wspR__ = mixin_comment(whitespace=r'[\t ]*', comment=COMMENT__)

            # parsers
            expression = Forward()
            INTEGER = RE('\\d+')
            factor = INTEGER | TKN("(") + expression + TKN(")")
            term = factor + ZeroOrMore((TKN("*") | TKN("/")) + factor)
            expression.set(term + ZeroOrMore((TKN("+") | TKN("-")) + term))
            root__ = expression

    Upon instantiation the parser objects are deep-copied to the
    Grammar object and assigned to object variables of the same name.
    For any parser that is directly assigned to a class variable the
    field `parser.pname` contains the variable name after instantiation
    of the Grammar class. The parser will nevertheless remain anonymous
    with respect to the tag names of the nodes it generates, if its name
    is matched by the `disposable__` regular expression.
    If one and the same parser is assigned to several class variables
    such as, for example, the parser `expression` in the example above,
    which is also assigned to `root__`, the first name sticks.

    Grammar objects are callable. Calling a grammar object with a UTF-8
    encoded document, initiates the parsing of the document with the
    root parser. The return value is the concrete syntax tree. Grammar
    objects can be reused (i.e. called again) after parsing. Thus, it
    is not necessary to instantiate more than one Grammar object per
    thread.

    Grammar classes contain a few special class fields for implicit
    whitespace and comments that should be overwritten, if the defaults
    (no comments, horizontal right aligned whitespace) don't fit:

    Class Attributes:
        root__:  The root parser of the grammar. Theoretically, all parsers of the
                 grammar should be reachable by the root parser. However, for testing
                 of yet incomplete grammars class Grammar does not assume that this
                 is the case.

        resume_rules__: A mapping of parser names to a list of regular expressions
                that act as rules to find the reentry point if a ParserError was
                thrown during the execution of the parser with the respective name.

        skip_rules__: A mapping of parser names to a list of regular expressions
                that act as rules to find the reentry point if a ParserError was
                thrown during the execution of the parser with the respective name.

        error_messages__: A mapping of parser names to a Tuple of regalar expressions
                and error messages. If a mandatory violation error occurs on a
                specific symbol (i.e. parser name) and any of the regular expressions
                matches the error message of the first matching expression is used
                instead of the generic mandatory violation error messages. This
                allows to answer typical kinds of errors (say putting a colon ","
                where a semi-colon ";" is expected) with more informative error
                messages.

        disposable__: A regular expression to identify names of parsers that are
                assigned to class fields but shall nevertheless yield anonymous
                nodes (i.e. nodes the tag name of which starts with a colon ":"
                followed by the parser's class name).

        parser_initialization__:  Before the grammar class (!) has been initialized,
                 which happens upon the first time it is instantiated (see
                 `:func:_assign_parser_names()` for an explanation), this class
                 field contains a value other than "done". A value of "done" indicates
                 that the class has already been initialized.

        static_analysis_pending__: True as long as no static analysis (see the method
                with the same name for more information) has been done to check
                parser tree for correctness. Static analysis
                is done at instantiation and the flag is then set to false, but it
                can also be carried out once the class has been generated
                (by DHParser.ebnf.EBNFCompiler) and then be set to false in the
                definition of the grammar class already.

        static_analysis_errors__: A list of errors and warnings that were found in the
                static analysis

        parser_names__: The list of the names of all named parsers defined in the
                grammar class

        python_src__:  For the purpose of debugging and inspection, this field can
                 take the python src of the concrete grammar class
                 (see `dsl.grammar_provider`).

    Instance Attributes:
        all_parsers__:  A set of all parsers connected to this grammar object

        comment_rx__:  The compiled regular expression for comments. If no
                comments have been defined, it defaults to RX_NEVER_MATCH
                This instance-attribute will only be defined if a class-attribute
                with the same name does not already exist!

        start_parser__:  During parsing, the parser with which the parsing process
                was started (see method `__call__`) or `None` if no parsing process
                is running.

        unconnected_parsers__: A list of parsers that are not connected to the
                root parser. This list of parsers is collected during instantiation.

        resume_parsers__: A list of parsers that appear either in a resume-rule
                or a skip-rule. This is a subset of ``unconnected_parsers__``

        _dirty_flag__:  A flag indicating that the Grammar has been called at
                least once so that the parsing-variables need to be reset
                when it is called again.

        text__: The text that is currently been parsed or that has mose recently
               been parsed.

        document__:  A string view on the text that has most recently been parsed
                or that is currently being parsed.

        document_length__:  the length of the document.

        document_lbreaks__ (property):  list of linebreaks within the document,
                starting with -1 and ending with EOF. This helps to generate line
                and column number for history recording and will only be
                initialized if :attr:`history_tracking__` is true.

        tree__: The root-node of the parsing tree. This variable is available
               for error-reporting already during parsing  via
               ``self.grammar.tree__.add_error``, but it references the full
               parsing tree only after parsing has been finished.

        _reversed__:  the same text in reverse order - needed by the `Lookbehind`-
                parsers.

        variables__:  A mapping for variable names to a stack of their respective
                string values - needed by the :class:`Capture`-, :class:`Retrieve`-
                and :class:`Pop`-parsers.

        rollback__:  A list of tuples (location, rollback-function) that are
                deposited by the :class:`Capture`- and :class:`Pop`-parsers.
                If the parsing process reaches a dead end then all
                rollback-functions up to the point to which it retreats will be
                called and the state of the variable stack restored accordingly.

        last_rb__loc__:  The last, i.e. most advanced location in the text
                where a variable changing operation occurred. If the parser
                backtracks to a location at or before last_rb__loc__ (i.e.
                location < last_rb__loc__) then a rollback of all variable
                changing operations is necessary that occurred after the
                location to which the parser backtracks. This is done by
                calling method :func:`rollback_to__(location)`.

        :ivar ff_pos__: The "farthest fail", i.e. the highest location in the
                document where a parser failed. This gives a good indication
                where and why parsing failed, if the grammar did not match
                a text.

        :ivar ff_parser__: The parser that failed at the "farthest fail"-location
                `ff_pos__`

        suspend_memoization__: A flag that if set suspends memoization of
                results from returning parsers. This flag is needed by the
                left-recursion handling algorithm (see `Parser.__call__`
                and `Forward.__call__`) as well as the context-sensitive
                parsers (see function `Grammar.push_rollback__()`).

        left_recursion__: Turns on left-recursion handling. This prevents the
                recursive descent parser to get caught in an infinite loop
                (resulting in a maximum recursion depth reached error) when
                the grammar definition contains left recursions.

        associated_symbol_cache__: A cache for the associated_symbol__()-method.

        # mirrored class attributes:

        static_analysis_pending__: A pointer to the class attribute of the same name.
                (See the description above.) If the class is instantiated with a
                parser, this pointer will be overwritten with an instance variable
                that serves the same function.

        static_analysis_errors__: A pointer to the class attribute of the same name.
                (See the description above.) If the class is instantiated with a
                parser, this pointer will be overwritten with an instance variable
                that serves the same function.

        # tracing and debugging support

        # These parameters are needed by the debugging functions in module
        # `trace.py`. They should not be manipulated by the users of class
        #  Grammar directly.

        history_tracking__:  A flag indicating that the parsing history is
                being tracked. This flag should not be manipulated by the
                user. Use `trace.set_tracer(grammar, trace.trace_history)` to
                turn (full) history tracking on and
                `trace.set_tracer(grammar, None)` to turn it off. Default is off.

        resume_notices__: A flag indicating that resume messages are generated
                in addition to the error messages, in case the parser was able
                to resume after an error. Use `trace.resume_notices(grammar)` to
                turn resume messages on and `trace.set_tracer(grammar, None)`
                to turn resume messages (as well as history recording) off.
                Default is off.

        call_stack__:  A stack of the tag names and locations of all parsers
                in the call chain to the currently processed parser during
                parsing. The call stack can be thought of as a breadcrumb trail.
                This is required for recording the parser history (for debugging)
                and, eventually, i.e. one day in the future, for tracing through
                the parsing process.

        history__:  A list of history records. A history record is appended to
                the list each time a parser either matches, fails or if a
                parser-error occurs. See class `log.HistoryRecord`. History
                records store copies of the current call stack.

        moving_forward__: This flag indicates that the parsing process is currently
                moving forward. It is needed to reduce noise in history recording
                and should not be considered as having a valid value if history
                recording is turned off! (See :func:`Parser.__call__`)

        most_recent_error__: The most recent parser error that has occurred
                or `None`. This can be read by tracers. See module `trace`


        # Configuration parameters.

        # The values of these parameters are copied from the global configuration
        # in the constructor of the Grammar object. (see mpodule `configuration.py`)

        max_parser_dropouts__: Maximum allowed number of retries after errors
                where the parser would exit before the complete document has
                been parsed. Default is 1, as usually the retry-attemts lead
                to a proliferation of senseless error messages.

        reentry_search_window__: The number of following characters that the
                parser considers when searching a reentry point when a syntax error
                has been encountered. Default is 10.000 characters.
    """
    python_src__ = ''  # type: str
    root__ = get_parser_placeholder()   # type: Parser  # TODO: too early initialization of Parser?
    # root__ must be overwritten with the root-parser by grammar subclass
    parser_initialization__ = ["pending"]  # type: List[str]
    resume_rules__ = dict()        # type: Dict[str, ResumeList]
    skip_rules__ = dict()          # type: Dict[str, ResumeList]
    error_messages__ = dict()      # type: Dict[str, Tuple[PatternMatchType, str]]
    disposable__ = RX_NEVER_MATCH  # type: RxPatternType
    # some default values
    COMMENT__ = r''  # type: str  # r'#.*'  or r'#.*(?:\n|$)' if combined with horizontal wspc
    WHITESPACE__ = r'[ \t]*(?:\n[ \t]*)?(?!\n)'  # spaces plus at most a single linefeed
    WSP_RE__ = mixin_comment(whitespace=WHITESPACE__, comment=COMMENT__)  # type: str
    static_analysis_pending__ = [True]  # type: List[bool]
    static_analysis_errors__ = []  # type: List[AnalysisError]
    parser_names__ = []            # type: List[str]

    @classmethod
    def _assign_parser_names__(cls):
        """
        Initializes the `parser.pname` fields of those
        Parser objects that are directly assigned to a class field with
        the field's name, e.g.::

            class Grammar(Grammar):
                ...
                symbol = RE(r'(?!\\d)\\w+')

        After the call of this method symbol.pname == "symbol" holds.
        Parser names starting or ending with a double underscore like
        ``root__`` will be ignored. See :func:`sane_parser_name()`

        This is done only once, upon the first instantiation of the
        grammar class!

        Attention: If there exists more than one reference to the same
        parser, only the first one will be chosen for python versions
        greater or equal 3.6.  For python version <= 3.5 an arbitrarily
        selected reference will be chosen. See PEP 520
        (www.python.org/dev/peps/pep-0520/) for an explanation of why.
        """
        if cls.parser_initialization__[0] != "done" and cls != Grammar:
            cdict = cls.__dict__
            # cls.static_analysis_errors__ = []
            cls.parser_names__ = []
            for entry, parser in cdict.items():
                if isinstance(parser, Parser) and entry not in RESERVED_PARSER_NAMES:
                    anonymous = True if cls.disposable__.match(entry) else False
                    assert anonymous or not parser.drop_content, entry
                    if isinstance(parser, Forward):
                        if not cast(Forward, parser).parser.pname:
                            cast(Forward, parser).parser.name(entry, anonymous)
                            # cast(Forward, parser).parser.pname = entry
                            # cast(Forward, parser).parser.disposable = anonymous
                    else:
                        parser.name(entry, anonymous)
                        # parser.pname = entry
                        # parser.disposable = anonymous
                    cls.parser_names__.append(entry)
            if not is_parser_placeholder(cls.root__):
                determine_eq_classes(cls.root__)
            # if cls != Grammar:
            cls.parser_initialization__ = ["done"]  # (over-)write subclass-variable


    def __deepcopy__(self, memo):
        duplicate = self.__class__(self.root_parser__)
        duplicate.history_tracking__ = self.history_tracking__
        duplicate.resume_notices__ = self.resume_notices__
        duplicate.max_parser_dropouts__ = self.max_parser_dropouts__
        duplicate.reentry_search_window__ = self.reentry_search_window__
        return duplicate


    def _add_parser__(self, context: List[Parser]) -> None:
        """
        Adds the particular copy of the parser object to this
        particular instance of Grammar.
        """
        parser = context[-1]
        if parser not in self.all_parsers__:
            if parser.pname:
                # prevent overwriting instance variables or parsers of a different class
                # assert (parser.pname not in self.__dict__
                #         or isinstance(self.__dict__[parser.pname], parser.__class__)), \
                #     ('Cannot add parser "%s" because a field with the same name '
                #      'already exists in grammar object: %s!'
                #      % (parser.pname, str(self.__dict__[parser.pname])))
                if parser.pname in self.__dict__:
                    assert (isinstance(self.__dict__[parser.pname], Forward)
                            or isinstance(self.__dict__[parser.pname], parser.__class__)), \
                        ('Cannot add parser "%s" because a field with the same name '
                         'already exists in grammar object: %s!'
                         % (parser.pname, str(self.__dict__[parser.pname])))
                else:
                    setattr(self, parser.pname, parser)
            elif isinstance(parser, Forward):
                setattr(self, cast(Forward, parser).parser.pname, parser)
            # # see Parser.name()
            # if parser.disposable:
            #     parser.name = (':' + parser.pname) if parser.pname else parser.ptype
            # else:
            #     parser.name = parser.pname
            # parser.name(parser.pname, parser.disposable)
            self.all_parsers__.add(parser)
            parser.grammar = self


    def __init__(self, root: Parser = None, static_analysis: Optional[bool] = None) -> None:
        """Constructor of class Grammar.

        :param root: If not None, this is going to be the root parser of the grammar.
            This allows to first construct an ensemble of parser objects and then
            link those objects in a grammar-object, rather than adding the parsers
            as fields to a derived class of class Grammar. (See the doc-tests in this
            module for examples.)
        :param static_analysis: If not None, this overrides the config value
            "static_analysis".
        """
        self.all_parsers__ = set()             # type: Set[Parser]
        # add compiled regular expression for comments, if it does not already exist
        if not hasattr(self, 'comment_rx__') or self.comment_rx__ is None:
            if hasattr(self.__class__, 'COMMENT__') and self.__class__.COMMENT__:
                self.comment_rx__ = re.compile(self.__class__.COMMENT__)
            else:
                self.comment_rx__ = RX_NEVER_MATCH
        else:
            assert ((self.__class__.COMMENT__
                     and self.__class__.COMMENT__ == self.comment_rx__.pattern)
                    or (not self.__class__.COMMENT__ and self.comment_rx__ == RX_NEVER_MATCH))
        self.start_parser__ = None               # type: Optional[Parser]
        self._dirty_flag__ = False               # type: bool
        self.left_recursion__ = get_config_value('left_recursion')                # type: bool
        self.history_tracking__ = get_config_value('history_tracking')            # type: bool
        self.resume_notices__ = get_config_value('resume_notices')                # type: bool
        self.max_parser_dropouts__ = get_config_value('max_parser_dropouts')      # type: int
        self.reentry_search_window__ = get_config_value('reentry_search_window')  # type: int
        self.associated_symbol_cache__ = dict()                   # type: Dict[Parser, Parser]
        self._reset__()

        # prepare parsers in the class, first
        self.__class__._assign_parser_names__()

        # then deep-copy the parser tree from class to instance;
        # parsers not connected to the root object will be copied later
        # on demand (see Grammar.__getitem__()).
        # (Usually, all parsers should be connected to the root object. But
        # during testing and development this does not need to be the case.)
        if root:
            determine_eq_classes(root)
            self.root_parser__ = copy.deepcopy(root)
            if not self.root_parser__.pname:
                self.root_parser__.name("root", disposable=False)
                # TODO: Reset name and name after parsing has been finished
                # self.root_parser__.pname = "root"
                # self.root_parser__.disposable = False
            self.static_analysis_pending__ = [True]  # type: List[bool]
            self.static_analysis_errors__ = []       # type: List[AnalysisError]
        else:
            assert self.__class__ == Grammar or not is_parser_placeholder(self.__class__.root__),\
                "Please add `root__` field to definition of class " + self.__class__.__name__
            self.root_parser__ = copy.deepcopy(self.__class__.root__)
            self.static_analysis_pending__ = self.__class__.static_analysis_pending__
            self.static_analysis_errors__ = self.__class__.static_analysis_errors__
        self.static_analysis_caches__ = dict()  # type: Dict[str, Dict]

        self.root_parser__.apply(self._add_parser__)
        root_connected = frozenset(self.all_parsers__)

        assert 'root_parser__' in self.__dict__
        assert self.root_parser__ == self.__dict__['root_parser__']
        self.ff_parser__ = self.root_parser__
        self.root_parser__.apply(lambda ctx: ctx[-1].reset())
        self.unconnected_parsers__: List[Parser] = []
        self.resume_parsers__: List[Parser] = []
        resume_lists = []
        if hasattr(self, 'resume_rules__'):
            resume_lists.extend(self.resume_rules__.values())
        if hasattr(self, 'skip_rules__'):
            resume_lists.extend(self.skip_rules__.values())
        for l in resume_lists:
            for i in range(len(l)):
                if isinstance(l[i], Parser):
                    p = self[l[i].pname]
                    l[i] = p
                    if p not in root_connected:
                        self.unconnected_parsers__.append(p)
                        self.resume_parsers__.append(p)
                        p.apply(self._add_parser__)
        for name in self.__class__.parser_names__:
            parser = self[name]
            if parser not in root_connected:
                self.unconnected_parsers__.append(parser)
                parser.apply(self._add_parser__)

        if (self.static_analysis_pending__
            and (static_analysis
                 or (static_analysis is None
                     and get_config_value('static_analysis') in {'early', 'late'}))):
            analysis_errors = self.static_analysis__()
            # clears any stored errors without overwriting the pointer
            while self.static_analysis_errors__:
                self.static_analysis_errors__.pop()
            self.static_analysis_errors__.extend(analysis_errors)
            self.static_analysis_pending__.pop()
            # raise a GrammarError even if result only contains warnings.
            # It is up to the caller to decide whether to ignore warnings
            # # has_errors = any(is_error(tpl[-1].code) for tpl in result)
            # # if has_errors
            if has_errors([ae.error for ae in analysis_errors], ERROR):
                raise GrammarError(analysis_errors)
                # else:
                    # print(f'\nGrammar warnings in {self.__class__.__name__}!\n')
                    # for ae in analysis_errors:
                    #     print(f'{ae.symbol} -> {ae.parser}: {ae.error}')
                    # print('\n\n')

    def __str__(self):
        return self.__class__.__name__


    def __getitem__(self, key):
        try:
            return self.__dict__[key]
        except KeyError:
            #  p = getattr(self, key, None)
            parser_template = getattr(self.__class__, key, None)
            if parser_template:
                # add parser to grammar object on the fly...
                parser = copy.deepcopy(parser_template)
                parser.apply(self._add_parser__)
                assert self[key] == parser
                return self[key]
            raise AttributeError(f'Unknown parser "{key}" in grammar {self.__class__.__name__}!')


    def __contains__(self, key):
        return key in self.__dict__ or hasattr(self, key)


    def _reset__(self):
        self.tree__: RootNode = RootNode()
        self.text__: str = ''
        self.document__: StringView = EMPTY_STRING_VIEW
        self._reversed__: StringView = EMPTY_STRING_VIEW
        self.document_length__: int = 0
        self._document_lbreaks__: List[int] = []
        # variables stored and recalled by Capture and Retrieve parsers
        self.variables__: DefaultDict[str, List[str]] = defaultdict(lambda: [])
        self.rollback__: List[Tuple[int, Callable]] = []
        self.last_rb__loc__: int = -2
        self.suspend_memoization__: bool = False
        # memoization dictionaries, one per parser equivalence class
        self.memoization__: Dict[int, MemoizationDict] = {}
        # support for call stack tracing
        self.call_stack__: List[CallItem] = []  # name, location
        # snapshots of call stacks
        self.history__: List[HistoryRecord] = []
        # also needed for call stack tracing
        self.moving_forward__: bool = False
        self.most_recent_error__: Optional[ParserError] = None
        # farthest fail error reporting
        self.ff_pos__: int = -1
        try:
            self.ff_parser__: Parser = self.root_parser__
        except AttributeError:
            self.ff_parser__: Parser = get_parser_placeholder()

    @property
    def reversed__(self) -> StringView:
        """
        Returns a reversed version of the currently parsed document. As
        about the only case where this is needed is the Lookbehind-parser,
        this is done lazily.
        """
        if not self._reversed__:
            self._reversed__ = StringView(self.document__.get_text()[::-1])
        return self._reversed__


    def get_memoization_dict__(self, parser: Parser) -> MemoizationDict:
        """Returns the memoization dictionary for the parser's equivalence class.
        """
        try:
            return self.memoization__.setdefault(parser.eq_class, parser.gen_memoization_dict())
        except AttributeError:  # happens when grammar object is the _GRAMMAR_PLACEHOLDER
            return dict()


    def __call__(self,
                 document: str,
                 start_parser: Union[str, Parser] = "root_parser__",
                 source_mapping: Optional[SourceMapFunc] = None,
                 *, complete_match: bool = True) -> RootNode:
        """
        Parses a document with parser-combinators.

        Args:
            document (str): The source text to be parsed.
            start_parser (str or Parser): The name of the parser with which
                to start. This is useful for testing particular parsers
                (i.e. particular parts of the EBNF-Grammar.)
            complete_match (bool): If True, an error is generated, if
                `start_parser` did not match the entire document.
        Returns:
            Node: The root node to the parse tree.
        """

        @cython.returns(cython.int)
        def tail_pos(predecessors: Union[List[Node], Tuple[Node, ...], None]) -> int:
            """Adds the position after the last node in the list of
            predecessors to the node."""
            if predecessors:
                tail = predecessors[-1].pick(LEAF_NODE, reverse=True, include_root=True)
                return tail.pos + tail.strlen()
            return 0

        def lookahead_failure_only(parser):
            """EXPERIMENTAL!

            Checks if failure to match document was only due to a succeeding
            lookahead parser, which is a common design pattern that can break test
            cases. (Testing for this case allows to modify the error message, so
            that the testing framework knows that the failure is only a
            test-case-artifact and no real failure.
            (See test/test_testing.TestLookahead !))
            """
            def is_lookahead(name: str) -> bool:
                return (name in self and isinstance(self[name], Lookahead)
                        or name[0] == ':' and issubclass(eval(name[1:]), Lookahead))

            last_record = self.history__[-2] if len(self.history__) > 1 \
                else None  # type: Optional[HistoryRecord]
            return last_record and parser != self.root_parser__ \
                and any(h.status == HistoryRecord.MATCH
                        and any(is_lookahead(tn) and location >= len(self.document__)
                                for tn, location in h.call_stack)
                        for h in self.history__[:-1])

        # assert isinstance(document, str), type(document)
        parser = self[start_parser] if isinstance(start_parser, str) else start_parser
        assert parser.grammar == self, "Cannot run parsers from a different grammar object!" \
                                       " %s vs. %s" % (str(self), str(parser.grammar))

        if self._dirty_flag__:
            self._reset__()
            parser.apply(reset_parser)
            for p in self.resume_parsers__:  p.apply(reset_parser)
        else:
            self._dirty_flag__ = True

        self.start_parser__ = parser
        assert isinstance(document, str)
        self.text__ = document
        self.document__ = StringView(document)
        self.document_length__ = len(self.document__)
        self._document_lbreaks__ = linebreaks(document) if self.history_tracking__ else []
        # done by reset: self.last_rb__loc__ = -1  # rollback location
        result = None  # type: Optional[Node]
        stitches = []  # type: List[Node]
        L = len(self.document__)
        if L == 0:
            try:
                result, _ = parser(0)
            except ParserError as pe:
                result = pe.node
            if result is None:
                result = Node(ZOMBIE_TAG, '').with_pos(0)
                if lookahead_failure_only(parser):
                    self.tree__.new_error(
                        result, 'Parser "%s" only did not match empty document '
                                'because of lookahead' % str(parser),
                        PARSER_LOOKAHEAD_FAILURE_ONLY)
                else:
                    self.tree__.new_error(
                        result, 'Parser "%s" did not match empty document.' % str(parser),
                        PARSER_STOPPED_BEFORE_END)

        # copy to local variable, so break condition can be triggered manually
        max_parser_dropouts = self.max_parser_dropouts__
        location = 0
        while location < L and len(stitches) < max_parser_dropouts:
            try:
                result, location = parser(location)
            except ParserError as pe:
                result, location = pe.node, L
            if result is EMPTY_NODE:  # don't ever deal out the EMPTY_NODE singleton!
                result = Node(EMPTY_PTYPE, '').with_pos(0)
            if location < L and complete_match:
                rest = self.document__[location:]
                fwd = rest.find("\n") + 1 or len(rest)
                skip, location = rest[:fwd], location + fwd
                if result is None or (result.name == ZOMBIE_TAG and len(result) == 0):
                    err_pos = self.ff_pos__
                    associated_symbol = self.associated_symbol__(self.ff_parser__)
                    if associated_symbol != self.ff_parser__:
                        err_pname = associated_symbol.pname + '->' + str(self.ff_parser__)
                    else:
                        err_pname = str(associated_symbol)
                    err_text = self.document__[err_pos:err_pos + 20]
                    if err_pos + 20 < len(self.document__) - 1:  err_text += ' ...'
                    # Check if a Lookahead-Parser did match. Needed for testing, because
                    # in a test case this is not necessarily an error.
                    if lookahead_failure_only(parser):
                        # error_msg = # f'Parser "{parser.name}" stopped before end, because ' \
                        error_msg = f'Parser "{err_pname}" did not match: »{err_text}« ' \
                                    f'- but only because of lookahead.'
                        error_code = PARSER_LOOKAHEAD_FAILURE_ONLY
                    else:
                        # error_msg = f'Parser "{parser.name}" stopped before end, because' \
                        error_msg = f'Parser "{err_pname}" did not match: »{err_text}«'
                        error_code = PARSER_STOPPED_BEFORE_END
                    if self.history_tracking__:
                        error_msg += '\n    Most advanced fail: %s\n    Last match:    %s;' % \
                                     (str(HistoryRecord.most_advanced_fail(self.history__)),
                                      str(HistoryRecord.last_match(self.history__)))
                else:
                    stitches.append(result)
                    for h in reversed(self.history__):
                        if h.node and (h.node.name != EMPTY_NODE.name or h.node.result) \
                                and any('Lookahead' in tag for tag, _ in h.call_stack):
                            break
                    else:
                        h = HistoryRecord([], Node(EMPTY_NODE.name, '').with_pos(0),
                                          StringView(''), (0, 0))
                    if h.status in (h.MATCH, h.DROP) \
                            and (h.node.pos + h.node.strlen() == len(self.document__)):
                        # TODO: this case still needs unit-tests and support in testing.py
                        err_pos = h.node.pos
                        error_msg = "Parser stopped before end, but matched with lookahead."
                        error_code = PARSER_LOOKAHEAD_MATCH_ONLY
                        max_parser_dropouts = -1  # no further retries!
                    else:
                        i = self.ff_pos__ if self.ff_pos__ >= 0 else tail_pos(stitches)
                        err_pos = i
                        fs = self.document__[i:i + 10].replace('\n', '\\n')
                        if i + 10 < len(self.document__) - 1:  fs += '...'
                        root_name = self.associated_symbol__(self.start_parser__).pname
                        error_msg = f'Parser "{root_name}" ' \
                            f"stopped before end, at: »{fs}«" + \
                            (("Trying to recover" +
                              (" but stopping history recording at this point."
                               if self.history_tracking__ else "..."))
                             if len(stitches) < self.max_parser_dropouts__
                             else " too often!" if self.max_parser_dropouts__ > 1 else " " +
                             "Terminating parser.")
                        error_code = PARSER_STOPPED_BEFORE_END
                stitch = Node(ZOMBIE_TAG, skip).with_pos(tail_pos(stitches))
                stitches.append(stitch)
                if stitch.pos > 0:
                    if self.ff_pos__ > err_pos:
                        l, c = line_col(linebreaks(self.document__), self.ff_pos__)
                        error_msg = f'Farthest Fail at {l}:{c}, ' + error_msg
                    err_pos = max(err_pos, stitch.pos)
                if len(stitches) > 2:
                    error_msg = f'Error after {len(stitches) - 2}. reentry: ' + error_msg
                    err_code = PARSER_STOPPED_ON_RETRY
                    err_pos = stitch.pos  # in this case stich.pos is more important than ff_pos
                if error_code in {PARSER_LOOKAHEAD_MATCH_ONLY, PARSER_LOOKAHEAD_FAILURE_ONLY} \
                        or not any(e.pos == err_pos for e in self.tree__.errors):
                    error = Error(error_msg, err_pos, error_code)
                    self.tree__.add_error(stitch, error)
                    if self.history_tracking__:
                        lc = line_col(self.document_lbreaks__, error.pos)
                        self.history__.append(HistoryRecord(
                            [(stitch.name, stitch.pos)], stitch,
                            self.document__[error.pos:], lc, [error]))
            else:
                # if complete_match is False, ignore the rest and leave while loop
                location = L
        if stitches:
            if location < L:
                stitches.append(Node(ZOMBIE_TAG, self.document__[location:])\
                                .with_pos(tail_pos(stitches)))
            result = Node(ZOMBIE_TAG, tuple(stitches)).with_pos(0)
        if any(self.variables__.values()):
                # capture stack not empty will only be reported for root-parsers
                # to avoid false negatives when testing
            error_msg = "Capture-stack not empty after end of parsing: " \
                + ', '.join(f'{v} {len(l)} {"items" if len(l) > 1 else "item"}'
                            for v, l in self.variables__.items() if len(l) >= 1)
            if parser.apply(has_non_autocaptured_symbols):
                if all(cast(Capture, self[v]).can_capture_zero_length
                       for v, l in self.variables__.items() if len(l) >= 1):
                    error_code = CAPTURE_STACK_NOT_EMPTY_WARNING
                elif parser is self.root_parser__:
                    error_code = CAPTURE_STACK_NOT_EMPTY
                else:
                    error_code = CAPTURE_STACK_NOT_EMPTY_NON_ROOT_ONLY
            else:
                error_code = AUTOCAPTURED_SYMBOL_NOT_CLEARED if parser is self.root_parser__ \
                             else AUTOCAPTURED_SYMBOL_NOT_CLEARED_NON_ROOT
            if result:
                if result.children:
                    # add another child node at the end to ensure that the position
                    # of the error will be the end of the text. Otherwise, the error
                    # message above ("...after end of parsing") would appear illogical.
                    error_node = Node(ZOMBIE_TAG, '').with_pos(tail_pos(result.children))
                    self.tree__.new_error(error_node, error_msg, error_code)
                    result.result = result.children + (error_node,)
                else:
                    self.tree__.new_error(result, error_msg, error_code)
        self.tree__.swallow(result, document, source_mapping)
        if not self.tree__.source:  self.tree__.source = document
        self.start_parser__ = None
        return self.tree__


    def match(self,
              parser: Union[str, Parser],
              string: str,
              source_mapping: Optional[SourceMapFunc] = None):
        """Returns the matched string, if the parser matches the
        beginning of a string or ``None`` if the parser does not match."""
        result = self(string, parser, source_mapping, complete_match=False)
        if has_errors(result.errors):
            return None
        else:
            return str(result)


    def fullmatch(self,
              parser: Union[str, Parser],
              string: str,
              source_mapping: Optional[SourceMapFunc] = None):
        """Returns the matched string, if the parser matches the
        complete string or ``None`` if the parser does not match."""
        result = self(string, parser, source_mapping, complete_match=True)
        if has_errors(result.errors):
            return None
        else:
            return str(result)


    def push_rollback__(self, location, func):
        """
        Adds a rollback function that either removes or re-adds
        values on the variable stack (`self.variables`) that have been
        added (or removed) by Capture or Pop Parsers, the results of
        which have been dismissed.
        """
        self.rollback__.append((location, func))
        self.last_rb__loc__ = location
        # memoization must be suspended to allow recapturing of variables
        self.suspend_memoization__ = True
        # memoization will be turned back on again in Parser.__call__ after
        # the parser that called push_rollback__() has returned.
        # print("PUSH", self.document__[location:location+10].replace('\n', '\\n'), dict(self.variables__))


    @property
    def document_lbreaks__(self) -> List[int]:
        if not self._document_lbreaks__:
            self._document_lbreaks__ = linebreaks(self.document__)
        return self._document_lbreaks__


    def rollback_to__(self, location):
        """
        Rolls back the variable stacks (`self.variables`) to its
        state at an earlier location in the parsed document.
        """
        while self.rollback__ and self.rollback__[-1][0] >= location:
            _, rollback_func = self.rollback__.pop()
            # assert not loc > self.last_rb__loc__, \
            #     "Rollback confusion: line %i, col %i < line %i, col %i" % \
            #     (*line_col(self.document__, len(self.document__) - loc),
            #      *line_col(self.document__, len(self.document__) - self.last_rb__loc__))
            rollback_func()
        self.last_rb__loc__ = self.rollback__[-1][0] if self.rollback__ \
            else -2  # (self.document__.__len__() + 1)
        # print("POP", self.document__[location:location + 10].replace('\n', '\\n'), dict(self.variables__))

    def as_ebnf__(self) -> str:
        """
        Serializes the Grammar object as a grammar-description in the
        Extended Backus-Naur-Form. Does not serialize directives and
        may contain abbreviations with three dots " ... " for very long
        expressions.
        """
        ebnf = ['# This grammar does not include any of the DHParser-specific ',
                '# directives and may contain abbreviations ("...")!', '']
        for entry, parser in self.__dict__.items():
            if isinstance(parser, Parser) and sane_parser_name(entry):
                ebnf.append(str(parser))
        ebnf.append('')
        return '\n'.join(ebnf)


    def associated_symbol__(self, parser: Parser) -> Parser:
        r"""Returns the closest named parser that contains `parser`.
        If `parser` is a named parser itself, `parser` is returned.
        If `parser` is not connected to any symbol in the Grammar,
        an AttributeError is raised.

        >>> word = Series(RegExp(r'\w+'), Whitespace(r'\s*'))
        >>> word.pname = 'word'
        >>> gr = Grammar(word)
        >>> anonymous_re = gr['word'].parsers[0]
        >>> gr.associated_symbol__(anonymous_re).pname
        'word'
        """
        symbol = self.associated_symbol_cache__.get(parser, None)   # type: Optional[Parser]
        if symbol:  return symbol

        def find_symbol_for_parser(context: List[Parser]) -> Optional[bool]:
            nonlocal symbol, parser
            if parser in context[-1].sub_parsers():
                for p in reversed(context):
                    if p.pname:
                        # save the name of the closest containing named parser
                        symbol = p
                        return True  # stop searching
            return False  # continue searching

        if isinstance(parser, Forward) and cast(Forward, parser).parser.pname:
            symbol = cast(Forward, parser).parser
        elif parser.pname:
            symbol = parser
        else:
            self.root_parser__.apply(find_symbol_for_parser)
            for resume_parser in self.unconnected_parsers__:
                resume_parser.apply(find_symbol_for_parser)
            if symbol is None:
                raise AttributeError('Parser %s (%i) is not contained in Grammar!'
                                     % (str(parser), id(parser)))

        self.associated_symbol_cache__[parser] = symbol
        return symbol


    def fill_associated_symbol_cache__(self):
        """Pre-fills the associated symbol cache with an algorithm that
        is more efficient than filling the cache by calling
        ``associated_symbol__()`` on each parser individually.
        """
        symbol = get_parser_placeholder()

        def add_anonymous_descendants(p: Parser):
            nonlocal symbol
            self.associated_symbol_cache__[p] = symbol
            for d in p.sub_parsers():
                if not d.pname and not (isinstance(d, Forward) and cast(Forward, d).parser.pname):
                    add_anonymous_descendants(d)

        for p in self.all_parsers__:
            if isinstance(p, Forward) and cast(Forward, p).parser.pname:
                symbol = cast(Forward, p).parser
                self.associated_symbol_cache__[p] = symbol
                add_anonymous_descendants(symbol)
            elif p.pname:
                symbol = p
                add_anonymous_descendants(symbol)


    def static_analysis__(self) -> List[AnalysisError]:
        """
        Checks the parser tree statically for possible errors.

        This function is called by the constructor of class Grammar and does
        not need to (and should not) be called externally.

        :return: a list of error-tuples consisting of the narrowest containing
            named parser (i.e. the symbol on which the failure occurred),
            the actual parser that failed and an error object.
        """
        error_list = []  # type: List[AnalysisError]
        leaf_state = dict()  # type: Dict[Parser, Optional[bool]]

        def has_leaf_parsers(prsr: Parser) -> bool:
            def leaf_parsers(p: Parser) -> Optional[bool]:
                if p in leaf_state:
                    return leaf_state[p]
                sub_list = p.sub_parsers()
                if sub_list:
                    leaf_state[p] = None
                    state = any(leaf_parsers(s) for s in sub_list)  # type: Optional[bool]
                    if not state and any(leaf_state[s] is None for s in sub_list):
                        state = None
                else:
                    state = True
                leaf_state[p] = state
                return state

            # remove parsers with unknown state (None) from cache
            state_unknown = [p for p, s in leaf_state.items() if s is None]
            for p in state_unknown:
                del leaf_state[p]

            result = leaf_parsers(prsr) or False  # type: bool
            leaf_state[prsr] = result
            return result

        self.fill_associated_symbol_cache__()
        # cache = dict()  # type: Dict[Parser, Set[Parser]]
        # for debugging: all_parsers = sorted(list(self.all_parsers__), key=lambda p:p.pname)
        for parser in self.all_parsers__:
            error_list.extend(parser.static_analysis())
            if parser.pname and not has_leaf_parsers(parser):
                error_list.append(AnalysisError(parser.symbol, parser, Error(
                    'Parser %s is entirely cyclical and, therefore, cannot even touch '
                    'the parsed document' % cast('CombinedParser', parser).location_info(),
                    0, PARSER_NEVER_TOUCHES_DOCUMENT)))
        return error_list


def dsl_error_msg(parser: Parser, error_str: str) -> str:
    """
    Returns an error message for errors in the parser configuration,
    e.g. errors that result in infinite loops.

    Args:
        parser (Parser):  The parser where the error was noticed. Note
            that this is not necessarily the parser that caused the
            error but only where the error became apparent.
        error_str (str):  A short string describing the error.
    Returns:
        str: An error message including the call stack if history
        tacking has been turned in the grammar object.
    """
    msg = ["DSL parser specification error:", error_str, 'Caught by parser "%s".' % str(parser)]
    if parser.grammar.history__:
        msg.extend(["\nCall stack:", parser.grammar.history__[-1].stack])
    else:
        msg.extend(["\nEnable history tracking in Grammar object to display call stack."])
    return " ".join(msg)


_GRAMMAR_PLACEHOLDER = None  # type: Optional[Grammar]


def get_grammar_placeholder() -> Grammar:
    global _GRAMMAR_PLACEHOLDER
    if _GRAMMAR_PLACEHOLDER is None:
        _GRAMMAR_PLACEHOLDER = Grammar.__new__(Grammar)
    return cast(Grammar, _GRAMMAR_PLACEHOLDER)


def is_grammar_placeholder(grammar: Optional[Grammar]) -> bool:
    return grammar is None or cast(Grammar, grammar) is _GRAMMAR_PLACEHOLDER


########################################################################
#
# Special parser classes: Always, Never, PreprocessorToken (leaf classes)
#
########################################################################

class Unparameterized(Parser):
    """Unparameterized parsers do not receive any parameters on instantiation.
    As a consequence, different instances of the same unparameterized
    parser are always functionally equivalent."""

    def _signature(self) -> Hashable:
        return self.__class__.__name__,


class Always(Unparameterized):
    """A parser that always matches, but does not capture anything."""
    @cython.locals(location=cython.int)
    def _parse(self, location: int) -> ParsingResult:
        return EMPTY_NODE, location


class Never(Unparameterized):
    """A parser that never matches."""
    @cython.locals(location=cython.int)
    def _parse(self, location: int) -> ParsingResult:
        return None, location


class AnyChar(Unparameterized):
    """A parser that returns the next unicode character of the document
    whatever that is. The parser fails only at the very end of the text."""
    @cython.locals(location=cython.int, location_=cython.int, L=cython.int)
    def _parse(self, location: int) -> ParsingResult:
        text = self.grammar.document__._text
        L = len(text)
        if location < L:
            location_ = location + 1
            return Node(self.node_name, text[location:location_], True), location_
        else:
            return None, location


class PreprocessorToken(Parser):
    """
    Parses tokens that have been inserted by a preprocessor.

    Preprocessors can generate Tokens with the ``make_token``-function.
    These tokens start and end with magic characters that can only be
    matched by the PreprocessorToken Parser. Such tokens can be used to
    insert BEGIN - END delimiters at the beginning or ending of a
    quoted block, for example.
    """

    def __init__(self, token: str) -> None:
        assert token and token.isupper()
        assert RX_TOKEN_NAME.match(token)
        super(PreprocessorToken, self).__init__()
        self.pname = token
        if token:
            self.disposable = False

    def __deepcopy__(self, memo):
        duplicate = self.__class__(self.pname)
        copy_parser_base_attrs(self, duplicate)
        return duplicate

    @cython.locals(location=cython.int, end=cython.int)
    def _parse(self, location: int) -> ParsingResult:
        text = self.grammar.document__[location:]
        if text[0:1] == BEGIN_TOKEN:
            end = text.find(END_TOKEN, 1)
            if end < 0:
                node = Node(self.node_name, '')  # type: Node
                self.grammar.tree__.new_error(
                    node,
                    'END_TOKEN delimiter missing from preprocessor token. '
                    '(Most likely due to a preprocessor bug!)')
                return node, location + 1
            elif end == 0:
                node = Node(self.node_name, '')
                self.grammar.tree__.new_error(
                    node,
                    'Preprocessor-token cannot have zero length. '
                    '(Most likely due to a preprocessor bug!)')
                return node, location + 2
            elif text.find(BEGIN_TOKEN, 1, end) >= 0:
                node = Node(self.node_name, text[len(self.pname) + 1:end])
                self.grammar.tree__.new_error(
                    node,
                    'Preprocessor-tokens must not be nested or contain '
                    'BEGIN_TOKEN delimiter as part of their argument. '
                    '(Most likely due to a preprocessor bug!)')
                return node, location + end
            if text[1:len(self.pname) + 1] == self.pname:
                if self.drop_content:
                    return EMPTY_NODE, location + end + 1
                return Node(self.node_name, text[len(self.pname) + 2:end], True), location + end + 1
        return None, location


########################################################################
#
# Text and Regular Expression parser classes (leaf classes)
#
########################################################################

class Text(Parser):
    """
    Parses plain text strings. (Could be done by RegExp as well, but is faster.)

    Example::

        >>> while_token = Text("while")
        >>> Grammar(while_token)("while").content
        'while'
    """
    assert TOKEN_PTYPE == ":Text"

    def __init__(self, text: str) -> None:
        super(Text, self).__init__()
        self.text = text
        self.len = len(text)

    def __deepcopy__(self, memo):
        duplicate = self.__class__(self.text)
        copy_parser_base_attrs(self, duplicate)
        return duplicate

    @cython.locals(location=cython.int, location_=cython.int)
    @cython.returns((object, cython.int))
    def _parse(self, location: int) -> ParsingResult:
        location_ = location + self.len
        self_text = self.text
        if self.grammar.text__[location:location_] == self_text:
            if self.drop_content:
                return EMPTY_NODE, location_
            elif self_text or not self.disposable:
                return Node(self.node_name, self_text, True), location_
            return EMPTY_NODE, location
        return None, location

    def __repr__(self):
        return '`%s`' % abbreviate_middle(self.text, 80)
        # return ("'%s'" if self.text.find("'") <= 0 else '"%s"') % abbreviate_middle(self.text, 80)

    def _signature(self) -> Hashable:
        return self.__class__.__name__, self.text


class RegExp(Parser):
    r"""
    Regular expression parser.

    The RegExp-parser parses text that matches a regular expression.
    RegExp can also be considered as the "atomic parser", because all
    other parsers delegate part of the parsing job to other parsers,
    but do not match text directly.

    Example::

        >>> word = RegExp(r'\w+')
        >>> Grammar(word)("Haus").content
        'Haus'

    EBNF-Notation:  ``/ ... /``

    EBNF-Example:   ``word = /\w+/``
    """

    def __init__(self, regexp) -> None:
        super(RegExp, self).__init__()
        self.regexp = re.compile(regexp) if isinstance(regexp, str) else regexp

    def __deepcopy__(self, memo):
        # `regex` supports deep copies, but not `re`
        try:
            regexp = copy.deepcopy(self.regexp, memo)
        except TypeError:
            regexp = self.regexp.pattern
        duplicate = self.__class__(regexp)
        copy_parser_base_attrs(self, duplicate)
        return duplicate

    @cython.locals(location=cython.int)
    def _parse(self, location: int) -> ParsingResult:
        match = self.regexp.match(self.grammar.text__, location)
        if match:
            capture = match.group(0)
            if capture or not self.disposable:
                end = match.end()
                if self.drop_content:
                    return EMPTY_NODE, end
                return Node(self.node_name, capture, True), end
            return EMPTY_NODE, location
        return None, location

    def __repr__(self):
        pattern = self.regexp.pattern
        try:
            if pattern == self._grammar.WSP_RE__:
                return '~'
            elif pattern == self._grammar.COMMENT__:
                return 'comment__'
            elif pattern == self._grammar.WHITESPACE__:
                return 'whitespace__'
        except (AttributeError, NameError):
            pass
        return '/' + escape_ctrl_chars('%s' % abbreviate_middle(pattern, 118))\
            .replace('/', '\\/') + '/'

    def _signature(self) -> Hashable:
        return self.__class__.__name__, self.regexp.pattern


def DropText(text: str) -> Text:
    return cast(Text, Drop(Text(text)))


def DropRegExp(regexp) -> RegExp:
    return cast(RegExp, Drop(RegExp(regexp)))


def withWS(parser_factory, wsL='', wsR=r'\s*'):
    """Syntactic Sugar for 'Series(Whitespace(wsL), parser_factory(), Whitespace(wsR))'.
    """
    parser = parser_factory()
    if wsL and isinstance(wsL, str):
        wsL = Whitespace(wsL)
    if wsR and isinstance(wsR, str):
        wsR = Whitespace(wsR)
    if wsL and wsR:
        combined_parser = Series(wsL, parser, wsR)
    elif wsL:
        combined_parser = Series(wsL, parser)
    elif wsR:
        combined_parser = Series(parser, wsR)
    else:
        combined_parser = parser
    return Drop(combined_parser) if parser.drop_content else combined_parser


def RE(regexp, wsL='', wsR=r'\s*'):
    """Syntactic Sugar for 'Series(Whitespace(wsL), RegExp(regexp), Whitespace(wsR))'"""
    return withWS(lambda: RegExp(regexp), wsL, wsR)


def TKN(token, wsL='', wsR=r'\s*'):
    """Syntactic Sugar for 'Series(Whitespace(wsL), Text(token), Whitespace(wsR))'"""
    return withWS(lambda: Text(token), wsL, wsR)


def DTKN(token, wsL='', wsR=r'\s*'):
    """Syntactic Sugar for 'Series(Whitespace(wsL), DropText(token), Whitespace(wsR))'"""
    return withWS(lambda: Drop(Text(token)), wsL, wsR)


class Whitespace(RegExp):
    """A variant of RegExp that signifies through its class name that it
    is a RegExp-parser for whitespace."""
    assert WHITESPACE_PTYPE == ":Whitespace"

    def __repr__(self):
        return '~'


def update_scanner(grammar: Grammar, leaf_parsers: Dict[str, str]):
    """Updates the "scanner" of a grammar by overwriting the `text` or
    `regex`-fields of some of or all of its leaf parsers with new values.
    This works, of course, only for those parsers that are assigned
    to a symbol in the Grammar class.

    :param grammar: The grammar-object for which the leaf parsers
        shall be updated.
    :param leaf_parsers: A mapping of parser names onto strings that
        are interpreted as plain text (if the parser name refers to
        a `Text`-parser or as regular expressions, if the parser name
        refers to a `RegExp`-parser)

    :raises AttributeError: in case a leaf parser name in the
        dictionary does not exist or does not refer to a `Text`
        or `RegExp`-parser.
    """
    for pname, t in leaf_parsers.items():
        parser = grammar[pname]
        if isinstance(parser, Text):
            assert isinstance(t, str)
            cast(Text, parser).text = t
            cast(Text, parser).len = len(t)
        elif isinstance(parser, RegExp):
            cast(RegExp, parser).regexp = re.compile(t) if isinstance(t, str) else t
        else:
            raise AttributeError('Parser %s is not a Text- oder RegExp-Parser, but %s'
                                 % (pname, type(parser)))


########################################################################
#
# Meta parser classes, i.e. parsers that contain other parsers
# to which they delegate parsing
#
########################################################################


class CombinedParser(Parser):
    """Class CombinedParser is the base class for all parsers that
    call ("combine") other parsers. It contains functions for the
    optimization of return values of such parser
    (i.e. descendants of classes UnaryParser and NaryParser).

    The optimization consists in flattening the tree by eliminating
    anonymous nodes. This is the same as what the function
    DHParser.transform.flatten() does, only at an earlier stage.
    The reasoning is that the earlier the tree is reduced, the less work
    remains to do at all later processing stages. As these typically run
    through all nodes of the syntax tree, this results in a considerable
    speed up.
    """

    def __init__(self):
        super(CombinedParser, self).__init__()
        self._return_value = self._return_value_flatten
        self._return_values = self._return_values_flatten

    def __deepcopy__(self, memo):
        duplicate = self.__class__()
        copy_combined_parser_attrs(self, duplicate)
        return duplicate

    def _return_value_no_optimization(self, node: Optional[Node]) -> Node:
        # assert node is None or isinstance(node, Node)
        if self.drop_content:
            return EMPTY_NODE
        return Node(self.node_name, node or ())  # unoptimized code

    def _return_value_flatten(self, node: Optional[Node]) -> Node:
        """
        Generates a return node if a single node has been returned from
        any descendant parsers. Anonymous empty nodes will be dropped.
        If `self` is an unnamed parser, a non-empty descendant node
        will be passed through. If the descendant node is anonymous,
        it will be dropped and only its result will be kept.
        In all other cases a new node will be
        generated and the descendant node will be its single child.
        """
        # assert node is None or isinstance(node, Node)
        if node is not None:
            if self.disposable:
                if self.drop_content:
                    return EMPTY_NODE
                return node
            if node.name[0] == ':':  # node.anonymous:
                return Node(self.node_name, node._result)
            return Node(self.node_name, node)
        elif self.disposable:
            return EMPTY_NODE  # avoid creation of a node object for anonymous empty nodes
        return Node(self.node_name, '', True)

    def _return_values_no_tree_reduction(self, results: Sequence[Node]) -> Node:
        # assert isinstance(results, (list, tuple))
        if self.drop_content:
            return EMPTY_NODE
        return Node(self.node_name, tuple(results))  # unoptimized

    @cython.locals(N=cython.int)
    def _return_values_flatten(self, results: Sequence[Node]) -> Node:
        """
        Generates a return node from a tuple of returned nodes from
        descendant parsers. Anonymous empty nodes will be removed from
        the tuple. Anonymous child nodes will be flattened.
        """
        # assert isinstance(results, (list, tuple))
        if self.drop_content:
            return EMPTY_NODE
        N = len(results)
        if N > 1:
            nr = []  # type: List[Node]
            # flatten parse tree
            for child in results:
                c_anonymous = (child.name[0] == ':')  # child.anonymous
                if child._children and c_anonymous:
                    nr.extend(child._children)
                elif child._result or not c_anonymous:
                    nr.append(child)
            if nr or not self.disposable:
                return Node(self.node_name, tuple(nr))
            else:
                return EMPTY_NODE
        elif N == 1:
            return self._return_value(results[0])
        if self.disposable:
            return EMPTY_NODE  # avoid creation of a node object for anonymous empty nodes
        return Node(self.node_name, '', True)

    @cython.locals(N=cython.int, merge=cython.bint)
    def _return_values_merge_treetops(self, results: Sequence[Node]) -> Node:
        """
        Generates a return node from a tuple of returned nodes from
        descendant parsers. Anonymous empty nodes will be removed from
        the tuple. Anonymous child nodes will be flattened. Plus, nodes
        that contain only anonymous leaf-nodes as children will be
        merged, i.e. the content of these nodes will be joined and
        assigned to the parent.
        """
        # assert isinstance(results, (list, tuple))
        if self.drop_content:
            return EMPTY_NODE
        N = len(results)
        if N > 1:
            nr = []  # type: List[Node]
            # flatten and parse tree
            merge = True
            for child in results:
                if child.name[0] == ':':  # child.anonymous:
                    grandchildren = child._children
                    if grandchildren:
                        nr.extend(grandchildren)
                        # merge &= all(not grandchild._children and grandchild.anonymous
                        #               for grandchild in grandchildren)
                        # cython compatibility:
                        for grandchild in grandchildren:
                            if grandchild._children or not grandchild.name[0] == ':':  # grandchild.anonymous:
                                merge = False
                                break
                    elif child._result:
                        nr.append(child)
                else:
                    nr.append(child)
                    merge = False
            if nr:
                if merge:
                    # result = ''.join(nd._result for nd in nr)
                    # cython compatibility:
                    result = ''.join([nd._result for nd in nr])
                    if result or not self.disposable:
                        return Node(self.node_name, result)
                    return EMPTY_NODE
                return Node(self.node_name, tuple(nr))
            return EMPTY_NODE if self.disposable else Node(self.node_name, '', True)
        elif N == 1:
            return self._return_value(results[0])
        if self.disposable:
            return EMPTY_NODE  # avoid creation of a node object for anonymous empty nodes
        return Node(self.node_name, '', True)

    @cython.locals(N=cython.int)
    def _return_values_merge_leaves(self, results: Sequence[Node]) -> Node:
        """
        Generates a return node from a tuple of returned nodes from
        descendant parsers. Anonymous empty nodes will be removed from
        the tuple. Anonymous child nodes will be flattened. Plus, any
        anonymous leaf-nodes adjacent to each other will be merged and,
        in cases where only one anonymous node is left, be reduced to
        its parent.
        """
        # assert isinstance(results, (list, tuple))
        if self.drop_content:
            return EMPTY_NODE
        N = len(results)
        if N > 1:
            nr = []  # type: List[Node]
            # flatten and parse tree
            for child in results:
                if child.name[0] == ':':  # child.anonymous:
                    grandchildren = child._children
                    if grandchildren:
                        nr.extend(grandchildren)
                    elif child._result:
                        nr.append(child)
                else:
                    nr.append(child)
            if nr:
                merged = []
                tail_is_anonymous_leaf = False
                for nd in nr:
                    head_is_anonymous_leaf = not nd._children and nd.name[0] == ':'  # nd.anonymous
                    if tail_is_anonymous_leaf and head_is_anonymous_leaf:
                        merged[-1].result += nd._result
                    else:
                        merged.append(nd)
                    tail_is_anonymous_leaf = head_is_anonymous_leaf
                if len(merged) > 1:
                    return Node(self.node_name, tuple(merged))
                if tail_is_anonymous_leaf:
                    result = merged[0].result
                    if result or not self.disposable:
                        return Node(self.node_name, merged[0].result)
                    return EMPTY_NODE
                return Node(self.node_name, merged[0])
            return EMPTY_NODE if self.disposable else Node(self.node_name, '', True)
        elif N == 1:
            return self._return_value(results[0])
        if self.disposable:
            return EMPTY_NODE  # avoid creation of a node object for anonymous empty nodes
        return Node(self.node_name, '', True)

    def location_info(self) -> str:
        """Returns a description of the location of the parser within the grammar
        for the purpose of transparent error reporting."""
        return '%s%s in definition of "%s" as %s' \
            % (self.pname or '_', self.ptype, self.symbol, str(self))

    NO_TREE_REDUCTION = 0
    FLATTEN = 1  # "flatten" vertically    (A (:Text "data"))  -> (A "data")
    MERGE_TREETOPS = 2  # "merge" horizontally  (A (:Text "hey ") (:RegExp "you")) -> (A "hey you")
    MERGE_LEAVES = 3  #  (A (:Text "hey ") (:RegExp "you") (C "!")) -> (A (:Text "hey you") (C "!"))
    DEFAULT_OPTIMIZATION = FLATTEN


def copy_combined_parser_attrs(src: CombinedParser, duplicate: CombinedParser):
    assert isinstance(src, CombinedParser)
    copy_parser_base_attrs(src, duplicate)
    duplicate._return_value = duplicate.__getattribute__(src._return_value.__name__)
    duplicate._return_values = duplicate.__getattribute__(src._return_values.__name__)


def TreeReduction(root_parser: Parser, level: int = CombinedParser.FLATTEN) -> Parser:
    """
    Applies tree-reduction level to CombinedParsers::

        >>> root = Text('A') + Text('B') | Text('C') + Text('D')
        >>> grammar = Grammar(TreeReduction(root, CombinedParser.NO_TREE_REDUCTION))
        >>> tree = grammar('AB')
        >>> print(tree.as_sxpr())
        (root (:Series (:Text "A") (:Text "B")))
        >>> grammar = Grammar(TreeReduction(root, CombinedParser.FLATTEN))  # default
        >>> tree = grammar('AB')
        >>> print(tree.as_sxpr())
        (root (:Text "A") (:Text "B"))
        >>> grammar = Grammar(TreeReduction(root, CombinedParser.MERGE_TREETOPS))
        >>> tree = grammar('AB')
        >>> print(tree.as_sxpr())
        (root "AB")
        >>> grammar = Grammar(TreeReduction(root, CombinedParser.MERGE_LEAVES))
        >>> tree = grammar('AB')
        >>> print(tree.as_sxpr())
        (root "AB")

        >>> root = Text('A') + Text('B') + (Text('C').name('important') | Text('D'))
        >>> grammar = Grammar(TreeReduction(root, CombinedParser.NO_TREE_REDUCTION))
        >>> tree = grammar('ABC')
        >>> print(tree.as_sxpr())
        (root (:Text "A") (:Text "B") (:Alternative (important "C")))
        >>> grammar = Grammar(TreeReduction(root, CombinedParser.FLATTEN))  # default
        >>> tree = grammar('ABC')
        >>> print(tree.as_sxpr())
        (root (:Text "A") (:Text "B") (important "C"))
        >>> tree = grammar('ABD')
        >>> print(tree.as_sxpr())
        (root (:Text "A") (:Text "B") (:Text "D"))
        >>> grammar = Grammar(TreeReduction(root, CombinedParser.MERGE_TREETOPS))
        >>> tree = grammar('ABC')
        >>> print(tree.as_sxpr())
        (root (:Text "A") (:Text "B") (important "C"))
        >>> tree = grammar('ABD')
        >>> print(tree.as_sxpr())
        (root "ABD")
        >>> grammar = Grammar(TreeReduction(root, CombinedParser.MERGE_LEAVES))
        >>> tree = grammar('ABC')
        >>> print(tree.as_sxpr())
        (root (:Text "AB") (important "C"))
        >>> tree = grammar('ABD')
        >>> print(tree.as_sxpr())
        (root "ABD")
    """
    def apply_func(context: List[Parser]) -> None:
        nonlocal level
        parser = context[-1]
        if isinstance(parser, CombinedParser):
            if level == CombinedParser.NO_TREE_REDUCTION:
                cast(CombinedParser, parser)._return_value = parser._return_value_no_optimization
                cast(CombinedParser, parser)._return_values = parser._return_values_no_tree_reduction
            elif level == CombinedParser.FLATTEN:
                cast(CombinedParser, parser)._return_value = parser._return_value_flatten
                cast(CombinedParser, parser)._return_values = parser._return_values_flatten
            elif level == CombinedParser.MERGE_TREETOPS:
                cast(CombinedParser, parser)._return_value = parser._return_value_flatten
                cast(CombinedParser, parser)._return_values = parser._return_values_merge_treetops
            else:  # level == CombinedParser.SQUEEZE_TIGHT
                cast(CombinedParser, parser)._return_value = parser._return_value_flatten
                cast(CombinedParser, parser)._return_values = parser._return_values_merge_leaves

    assert isinstance(root_parser, Parser)
    assert level in (CombinedParser.NO_TREE_REDUCTION,
                     CombinedParser.FLATTEN,
                     CombinedParser.MERGE_TREETOPS,
                     CombinedParser.MERGE_LEAVES)
    root_parser.apply(apply_func)
    return root_parser


class UnaryParser(CombinedParser):
    """
    Base class of all unary parsers, i.e. parser that contains
    one and only one other parser, like the optional parser for example.

    The UnaryOperator base class supplies __deepcopy__ and apply
    methods for unary parsers. The __deepcopy__ method needs
    to be overwritten, however, if the constructor of a derived class
    has additional parameters.
    """

    def __init__(self, parser: Parser) -> None:
        super(UnaryParser, self).__init__()
        assert isinstance(parser, Parser), str(parser)
        self.parser = parser  # type: Parser

    def __deepcopy__(self, memo):
        parser = copy.deepcopy(self.parser, memo)
        duplicate = self.__class__(parser)
        copy_combined_parser_attrs(self, duplicate)
        return duplicate

    def sub_parsers(self) -> Tuple['Parser', ...]:
        return (self.parser,)

    def _signature(self) -> Hashable:
        return self.__class__.__name__, self.parser.signature()


class NaryParser(CombinedParser):
    """
    Base class of all Nary parsers, i.e. parser that
    contains one or more other parsers, like the alternative
    parser for example.

    The NaryOperator base class supplies __deepcopy__ and apply methods
    for n-ary parsers. The __deepcopy__ method needs to be overwritten,
    however, if the constructor of a derived class takes additional
    parameters.
    """

    def __init__(self, *parsers: Parser) -> None:
        super(NaryParser, self).__init__()
        # assert all([isinstance(parser, Parser) for parser in parsers]), str(parsers)
        if len(parsers) == 0:
            raise ValueError('Cannot initialize NaryParser with zero parsers.')
        self.parsers = parsers  # type: Tuple[Parser, ...]

    def __deepcopy__(self, memo):
        parsers = copy.deepcopy(self.parsers, memo)
        duplicate = self.__class__(*parsers)
        copy_combined_parser_attrs(self, duplicate)
        return duplicate

    def sub_parsers(self) -> Tuple['Parser', ...]:
        return self.parsers

    def _signature(self) -> Hashable:
        return (self.__class__.__name__,) + tuple(p.signature() for p in self.parsers)


class Option(UnaryParser):
    r"""
    Parser ``Option`` always matches, even if its child-parser
    did not match.

    If the child-parser did not match ``Option`` returns a node
    with no content and does not move forward in the text.

    If the child-parser did match, ``Option`` returns a node
    with the node returned by the child-parser as its single
    child and the text at the position where the child-parser
    left it.

    Examples::

        >>> number = Option(TKN('-')) + RegExp(r'\d+') + Option(RegExp(r'\.\d+'))
        >>> Grammar(number)('3.14159').content
        '3.14159'
        >>> Grammar(number)('3.14159').as_sxpr()
        '(root (:RegExp "3") (:RegExp ".14159"))'
        >>> Grammar(number)('-1').content
        '-1'

    EBNF-Notation: ``[ ... ]``

    EBNF-Example:  ``number = ["-"]  /\d+/  [ /\.\d+/ ]``
    """

    def __init__(self, parser: Parser) -> None:
        super(Option, self).__init__(parser)

    @cython.locals(location=cython.int)
    def _parse(self, location: int) -> ParsingResult:
        node, location = self.parser(location)
        return self._return_value(node), location

    def is_optional(self) -> Optional[bool]:
        return True

    def __repr__(self):
        return '[' + (self.parser.repr[1:-1] if isinstance(self.parser, Alternative)
                      and not self.parser.pname else self.parser.repr) + ']'

    def static_analysis(self) -> List['AnalysisError']:
        errors = super().static_analysis()
        if self.parser.is_optional():
            errors.append(self.static_error(
                "Redundant nesting of optional parser in " + self.location_info(),
                OPTIONAL_REDUNDANTLY_NESTED_WARNING))
        return errors


class ZeroOrMore(Option):
    r"""
    `ZeroOrMore` applies a parser repeatedly as long as this parser
    matches. Like `Option` the `ZeroOrMore` parser always matches. In
    case of zero repetitions, the empty match `((), text)` is returned.

    Examples::

        >>> sentence = ZeroOrMore(RE(r'\w+,?')) + TKN('.')
        >>> Grammar(sentence)('Wo viel der Weisheit, da auch viel des Grämens.').content
        'Wo viel der Weisheit, da auch viel des Grämens.'
        >>> Grammar(sentence)('.').content  # an empty sentence also matches
        '.'
        >>> forever = ZeroOrMore(RegExp(''))
        >>> Grammar(forever)('')  # infinite loops will automatically be broken
        Node('root', '')

    EBNF-Notation: ``{ ... }``

    EBNF-Example:  ``sentence = { /\w+,?/ } "."``
    """

    @cython.locals(location=cython.int, n=cython.int)
    def _parse(self, location: int) -> ParsingResult:
        results: Tuple[Node, ...] = ()
        n: int = location - 1
        while location > n:
            n = location
            node, location = self.parser(location)
            if node is None:
                break
            if node._result or not node.name[0] == ':':  # node.anonymous:  # drop anonymous empty nodes
                results += (node,)
        nd = self._return_values(results)  # type: Node
        return nd, location

    def __repr__(self):
        return '{' + (self.parser.repr[1:-1] if isinstance(self.parser, Alternative)
                      and not self.parser.pname else self.parser.repr) + '}'


class OneOrMore(UnaryParser):
    r"""
    `OneOrMore` applies a parser repeatedly as long as this parser
    matches. Other than `ZeroOrMore` which always matches, at least
    one match is required by `OneOrMore`.

    Examples::

        >>> sentence = OneOrMore(RE(r'\w+,?')) + TKN('.')
        >>> Grammar(sentence)('Wo viel der Weisheit, da auch viel des Grämens.').content
        'Wo viel der Weisheit, da auch viel des Grämens.'
        >>> str(Grammar(sentence)('.'))  # an empty sentence also matches
        ' <<< Error on "." | Parser "root->/\\\\w+,?/" did not match: ».« >>> '
        >>> forever = OneOrMore(RegExp(''))
        >>> Grammar(forever)('')  # infinite loops will automatically be broken
        Node('root', '')

    EBNF-Notation: ``{ ... }+``

    EBNF-Example:  ``sentence = { /\w+,?/ }+``
    """
    @cython.locals(location=cython.int, n=cython.int)
    def _parse(self, location: int) -> ParsingResult:
        results: Tuple[Node, ...] = ()
        # text_ = text  # type: StringView
        match_flag: bool = False
        n: int = location - 1
        while location > n:
            n = location
            node, location = self.parser(location)
            if node is None:
                break
            match_flag = True
            if node._result or not node.name[0] == ':':  # node.anonymous:  # drop anonymous empty nodes
                results += (node,)
        if not match_flag:
            return None, location
        nd = self._return_values(results)  # type: Node
        return nd, location  # text_

    def __repr__(self):
        return '{' + (self.parser.repr[1:-1] if isinstance(self.parser, Alternative)
                      and not self.parser.pname else self.parser.repr) + '}+'

    def static_analysis(self) -> List[AnalysisError]:
        errors = super().static_analysis()
        if self.parser.is_optional():
            errors.append(self.static_error(
                "Use ZeroOrMore instead of nesting OneOrMore with an optional parser in "
                + self.location_info(), BADLY_NESTED_OPTIONAL_PARSER))
        return errors


INFINITE = 2**30


def to_interleave(parser: Parser) -> Parser:
    """Converts a `Counted`-parser into an `Interleave`-parser. Any other
    parser is simply passed through."""
    if isinstance(parser, Counted):
        return Interleave(cast(Counted, parser).parser,
                          repetitions=[cast(Counted, parser).repetitions])
    return parser


class Counted(UnaryParser):
    """Counted applies a parser for a number of repetitions within a given range, i.e.
    the parser must at least match the lower bound number of repetitions and it can
    at most match the upper bound number of repetitions.

    Examples:

    >>> A2_4 = Counted(Text('A'), (2, 4))
    >>> A2_4
    `A`{2,4}
    >>> Grammar(A2_4)('AA').as_sxpr()
    '(root (:Text "A") (:Text "A"))'
    >>> Grammar(A2_4)('AAAAA', complete_match=False).as_sxpr()
    '(root (:Text "A") (:Text "A") (:Text "A") (:Text "A"))'
    >>> Grammar(A2_4)('A', complete_match=False).as_sxpr()
    '(ZOMBIE__ `(1:1: Error (1040): Parser did not match!))'
    >>> moves = OneOrMore(Counted(Text('A'), (1, 3)) + Counted(Text('B'), (1, 3)))
    >>> result = Grammar(moves)('AAABABB')
    >>> result.name, result.content
    ('root', 'AAABABB')
    >>> moves = Counted(Text('A'), (2, 3)) * Counted(Text('B'), (2, 3))
    >>> moves
    `A`{2,3} ° `B`{2,3}
    >>> Grammar(moves)('AAABB').as_sxpr()
    '(root (:Text "A") (:Text "A") (:Text "A") (:Text "B") (:Text "B"))'

    While a Counted-parser could be treated as a special case of Interleave-parser,
    defining a dedicated class makes the purpose clearer and runs slightly faster.
    """
    def __init__(self, parser: Parser, repetitions: Tuple[int, int]) -> None:
        super(Counted, self).__init__(parser)
        self.repetitions = repetitions  # type: Tuple[int, int]

    def __deepcopy__(self, memo):
        parser = copy.deepcopy(self.parser, memo)
        duplicate = self.__class__(parser, self.repetitions)
        copy_combined_parser_attrs(self, duplicate)
        return duplicate

    @cython.locals(location=cython.int, location_=cython.int)
    def _parse(self, location: int):
        results: Tuple[Node, ...] = ()
        location_ = location
        for _ in range(self.repetitions[0]):
            node, location = self.parser(location)
            if node is None:
                return None, location_
            results += (node,)
            if location_ >= location:
                break  # avoid infinite loop
            location_ = location
        for _ in range(self.repetitions[1] - self.repetitions[0]):
            node, location = self.parser(location)
            if node is None:
                break
            results += (node,)
            if location_ >= location:
                break  # avoid infinite loop
            location_ = location
        return self._return_values(results), location

    def is_optional(self) -> Optional[bool]:
        return self.repetitions[0] == 0

    def __repr__(self):
        return self.parser.repr + "{%i,%i}" % self.repetitions

    @cython.locals(a=cython.int, b=cython.int)
    def static_analysis(self) -> List['AnalysisError']:
        errors = super().static_analysis()
        a, b = self.repetitions
        if a < 0 or b < 0 or a > b or a > INFINITE or b > INFINITE:
            errors.append(self.static_error(
                'Repetition count [a=%i, b=%i] for parser %s violates requirement '
                '0 <= a <= b <= infinity = 2^30' % (a, b, str(self)),
                BAD_REPETITION_COUNT))
        return errors

    def _signature(self) -> Hashable:
        return self.__class__.__name__, self.parser.signature(), self.repetitions


NO_MANDATORY = 2**30


class MandatoryNary(NaryParser):
    """MandatoryNary is the parent class for N-ary parsers that can be
    configured to fail with a parsing error rather than returning a non-match,
    if all contained parsers from a specific subset of non-mandatory parsers
    have already matched successfully, so that only "mandatory" parsers are
    left for matching. The idea is that once all non-mandatory parsers have
    been consumed it is clear that this parser is a match so that the failure
    to match any of the following mandatory parsers indicates a syntax
    error in the processed document at the location were a mandatory parser
    fails to match.

    For the sake of simplicity, the division between the set of non-mandatory
    parsers and mandatory parsers is realized by an index into the list
    of contained parsers. All parsers from the mandatory-index onward are
    considered mandatory once all parsers up to the index have been consumed.

    In the following example, ``Series`` is a descendant of ``MandatoryNary``::

        >>> fraction = Series(Text('.'), RegExp(r'[0-9]+'), mandatory=1).name('fraction')
        >>> number = (RegExp(r'[0-9]+') + Option(fraction)).name('number')
        >>> num_parser = Grammar(TreeReduction(number, CombinedParser.MERGE_TREETOPS))
        >>> num_parser('25').as_sxpr()
        '(number "25")'
        >>> num_parser('3.1415').as_sxpr()
        '(number (:RegExp "3") (fraction ".1415"))'
        >>> str(num_parser('3.1415'))
        '3.1415'
        >>> str(num_parser('3.'))
        '3. <<< Error on "" | \\'/[0-9]+/\\' expected by parser \\'fraction\\', but »...« found instead! >>> '

    In this example, the first item of the fraction, i.e. the decimal dot,
    is non-mandatory, because only the parser with an index of one or more
    are mandatory (``mandator=1``). In this case this is only the regular
    expression parser capturing the decimal digits after the dot. This means,
    if there is no dot, the fraction parser simply will not match. However,
    if there is a dot, it will fail with an error if the following mandatory
    item, i.e. the decimal digits, are missing.

    :ivar mandatory:  Number of the element starting at which the element
        and all following elements are considered "mandatory". This means
        that rather than returning a non-match an error message is issued.
        The default value is NO_MANDATORY, which means that no elements
        are mandatory. NOTE: The semantics of the mandatory-parameter
        might change depending on the subclass implementing it.
    """
    def __init__(self, *parsers: Parser,
                 mandatory: int = NO_MANDATORY) -> None:
        super(MandatoryNary, self).__init__(*parsers)
        length = len(self.parsers)
        if mandatory < 0:
            mandatory += length
        self.mandatory = mandatory  # type: int

    def __deepcopy__(self, memo):
        parsers = copy.deepcopy(self.parsers, memo)
        duplicate = self.__class__(*parsers, mandatory=self.mandatory)
        copy_combined_parser_attrs(self, duplicate)
        return duplicate

    @cython.locals(location=cython.int)
    def get_reentry_point(self, location: int) -> Tuple[int, Node]:
        """Returns a tuple of integer index of the closest reentry point and a Node
        capturing all text from ``rest`` up to this point or ``(-1, None)`` if no
        reentry-point was found. If no reentry-point was found or the
        skip-list ist empty, -1 and a zombie-node are returned.
        """
        text_ = self.grammar.document__[location:]
        skip = tuple(self.grammar.skip_rules__.get(self.grammar.associated_symbol__(self).pname,
                                                   tuple()))
        if skip:
            gr = self._grammar
            reloc, zombie = reentry_point(text_, skip, gr.comment_rx__, gr.reentry_search_window__)
            return reloc, zombie
        return -1, Node(ZOMBIE_TAG, '')

    @cython.locals(location=cython.int)
    def mandatory_violation(self,
                            location: int,
                            failed_on_lookahead: bool,
                            expected: str,
                            reloc: int,
                            err_node: Node) -> Tuple[Error, int]:
        """
        Chooses the right error message in case of a mandatory violation and
        returns an error with this message, an error node, to which the error
        is attached, and the text segment where parsing is to continue.

        This is a helper function that abstracts functionality that is
        needed by the Interleave-parser as well as the Series-parser.

        :param text_: the point, where the mandatory violation happend.
                As usual the string view represents the remaining text from
                this point.
        :param failed_on_lookahead: True if the violating parser was a
                Lookahead-Parser.
        :param expected:  the expected (but not found) text at this point.
        :param err_node: A zombie-node that captures the text from the
                position where the error occurred to a suggested
                reentry-position.
        :param reloc: A position value that represents the reentry point for
                parsing after the error occurred.

        :return:   a tuple of an error object and a string view for the
                continuation the parsing process
        """
        grammar = self._grammar
        text_ = self.grammar.document__[location:]
        err_node._pos = -1  # bad hack to avoid error in case position is re-set
        err_node.with_pos(location)  # for testing artifacts
        found = text_[:10].replace('\n', '\\n') + '...'
        sym = self.grammar.associated_symbol__(self).pname
        err_msgs = self.grammar.error_messages__.get(sym, [])
        for search, message in err_msgs:
            is_func = callable(search)           # search rule is a function: StringView -> bool
            is_str = isinstance(search, str)     # search rule is a simple string
            is_rxs = not is_func and not is_str  # search rule is a regular expression
            if (is_func and cast(Callable, search)(text_)) \
                    or (is_rxs and text_.match(search)) \
                    or (is_str and text_.startswith(cast(str, search))):
                try:
                    msg = message.format(expected, found)
                    break
                except (ValueError, KeyError, IndexError) as e:
                    error = Error("Malformed error format string »{}« leads to »{}«"
                                  .format(message, str(e)),
                                  location, MALFORMED_ERROR_STRING)
                    grammar.tree__.add_error(err_node, error)
        else:
            msg = '%s expected by parser %s, but »%s« found instead!' \
                  % (repr(expected), repr(sym), found)
        if failed_on_lookahead and not text_:
            if grammar.start_parser__ is grammar.root_parser__:
                error_code = MANDATORY_CONTINUATION_AT_EOF
            else:
                error_code = MANDATORY_CONTINUATION_AT_EOF_NON_ROOT
        else:
            error_code = MANDATORY_CONTINUATION
        error = Error(msg, location, error_code,
                      length=max(self.grammar.ff_pos__ - location, 1))
        grammar.tree__.add_error(err_node, error)
        if reloc >= 0:
            # signal error to tracer directly, because this error is not raised!
            grammar.most_recent_error__ = ParserError(
                self, err_node, reloc, location, error, first_throw=False)
        return error, location + max(reloc, 0)

    def static_analysis(self) -> List['AnalysisError']:
        errors = super().static_analysis()
        msg = []
        length = len(self.parsers)
        sym = self.grammar.associated_symbol__(self).pname
        # if self.mandatory == NO_MANDATORY and sym in self.grammar.error_messages__:
        #     msg.append('Custom error messages require that parameter "mandatory" is set!')
        # elif self.mandatory == NO_MANDATORY and sym in self.grammar.skip_rules__:
        #     msg.append('Search expressions for skipping text require parameter '
        #                '"mandatory" to be set!')
        if length == 0:
            msg.append('Number of elements %i is below minimum length of 1' % length)
        elif length >= NO_MANDATORY:
            msg.append('Number of elements %i of series exceeds maximum length of %i'
                       % (length, NO_MANDATORY))
        elif not (0 <= self.mandatory < length or self.mandatory == NO_MANDATORY):
            msg.append('Illegal value %i for mandatory-parameter in a parser with %i elements!'
                       % (self.mandatory, length))
        if msg:
            msg.insert(0, 'Illegal configuration of mandatory Nary-parser '
                       + self.location_info())
            errors.append(self.static_error('\n'.join(msg), BAD_MANDATORY_SETUP))
        return errors


@cython.returns(cython.int)
def combined_mandatory(left: Parser, right: Parser) -> int:
    """
    Returns the position of the first mandatory element (if any) when
    parsers `left` and `right` are joined to a sequence.
    """
    left_mandatory, left_length = (left.mandatory, len(left.parsers)) \
        if isinstance(left, Series) else (NO_MANDATORY, 1)
    if left_mandatory != NO_MANDATORY:
        return left_mandatory
    right_mandatory = right.mandatory if isinstance(right, Series) else NO_MANDATORY
    if right_mandatory != NO_MANDATORY:
        return right_mandatory + left_length
    return NO_MANDATORY


class Series(MandatoryNary):
    r"""
    Matches if each of a series of parsers matches exactly in the order of
    the series.

    Example::

        >>> variable_name = RegExp(r'(?!\d)\w') + RE(r'\w*')
        >>> Grammar(variable_name)('variable_1').content
        'variable_1'
        >>> str(Grammar(variable_name)('1_variable'))
        ' <<< Error on "1_variable" | Parser "root->/(?!\\\\d)\\\\w/" did not match: »1_variable« >>> '

    EBNF-Notation: ``... ...``    (sequence of parsers separated by a blank or new line)

    EBNF-Example:  ``series = letter letter_or_digit``
    """
    # RX_ARGUMENT = re.compile(r'\s(\S)')

    @cython.locals(location=cython.int, location_=cython.int, pos=cython.int, reloc=cython.int, mandatory=cython.int)
    def _parse(self, location: int) -> ParsingResult:
        results = []  # type: List[Node]
        location_ = location
        error = None  # type: Optional[Error]
        mandatory = self.mandatory  # type: int
        for pos, parser in enumerate(self.parsers):
            node, location_ = parser(location_)
            if node is None:
                if pos < mandatory:
                    return None, location
                else:
                    parser_str = str(parser) if is_context_sensitive(parser) else parser.repr
                    reloc, node = self.get_reentry_point(location_)
                    error, location_ = self.mandatory_violation(
                        location_, isinstance(parser, Lookahead), parser_str, reloc, node)
                    # check if parsing of the series can be resumed somewhere
                    if reloc >= 0:
                        nd, location_ = parser(location_)  # try current parser again
                        if nd is not None:
                            results.append(node)
                            node = nd
                    else:
                        results.append(node)
                        break
            if node._result or not node.name[0] == ':':  # node.anonymous:  # drop anonymous empty nodes
                results.append(node)
        # assert len(results) <= len(self.parsers) \
        #        or len(self.parsers) >= len([p for p in results if p.name != ZOMBIE_TAG])
        ret_node = self._return_values(results)  # type: Node
        if error and reloc < 0:  # no worry: reloc is always defined when error is True
            # parser will be moved forward, even if no relocation point has been found
            raise ParserError(self, ret_node.with_pos(location_),
                              location_ - location,
                              location, error, first_throw=True)
        return ret_node, location_

    def __repr__(self):
        return " ".join([parser.repr for parser in self.parsers[:self.mandatory]]
                        + (['§'] if self.mandatory != NO_MANDATORY else [])
                        + [parser.repr for parser in self.parsers[self.mandatory:]])

    # The following operator definitions add syntactical sugar, so one can write:
    # `RE('\d+') + Optional(RE('\.\d+)` instead of `Series(RE('\d+'), Optional(RE('\.\d+))`

    def __add__(self, other: Parser) -> 'Series':
        if self.pname or other.pname:
            return Series(self, other)
        if not isinstance(self, Series):
            # for some reason cython calls __add__ instead of __radd__,
            # so we have to repeat the __radd__ code here...
            self, other = other, self
            other_parsers = cast('Series', other).parsers if isinstance(other, Series) \
                else cast(Tuple[Parser, ...], (other,))  # type: Tuple[Parser, ...]
            return Series(*(other_parsers + cast(NaryParser, self).parsers),
                          mandatory=combined_mandatory(other, self))
        other_parsers = cast('Series', other).parsers if isinstance(other, Series) \
            else cast(Tuple[Parser, ...], (other,))  # type: Tuple[Parser, ...]
        return Series(*(self.parsers + other_parsers),
                      mandatory=combined_mandatory(self, other))

    def __radd__(self, other: Parser) -> 'Series':
        if self.pname or other.pname:
            return Series(other, self)
        other_parsers = cast('Series', other).parsers if isinstance(other, Series) \
            else cast(Tuple[Parser, ...], (other,))  # type: Tuple[Parser, ...]
        return Series(*(other_parsers + self.parsers),
                      mandatory=combined_mandatory(other, self))

    def __iadd__(self, other: Parser) -> 'Series':
        if self.pname or other.pname:
            return Series(self, other)
        other_parsers = cast('Series', other).parsers if isinstance(other, Series) \
            else cast(Tuple[Parser, ...], (other,))  # type: Tuple[Parser, ...]
        self.parsers += other_parsers
        self.mandatory = combined_mandatory(self, other)
        return self


def starting_string(parser: Parser) -> str:
    """If parser starts with a fixed string, this will be returned.
    """
    # keep track of already visited parsers to avoid infinite circles
    been_there = parser.grammar.static_analysis_caches__\
        .setdefault('starting_strings', dict())  # type: Dict[Parser, str]

    def find_starting_string(p: Parser) -> str:
        nonlocal been_there
        if isinstance(p, (NegativeLookahead, Lookbehind, NegativeLookbehind)):
            return ""
        if p in been_there:
            return been_there[p]
        else:
            been_there[p] = ""
            if isinstance(p, Text):
                been_there[p] = cast(Text, p).text
            elif isinstance(p, Series) or isinstance(p, Alternative):
                been_there[p] = find_starting_string(cast(NaryParser, p).parsers[0])
            elif isinstance(p, Synonym) or isinstance(p, OneOrMore) \
                    or isinstance(p, Lookahead):
                been_there[p] = find_starting_string(cast(UnaryParser, p).parser)
            elif isinstance(p, Counted):
                counted = cast(Counted, p)  # type: Counted
                if not counted.is_optional():
                    been_there[p] = find_starting_string(counted.parser)
            elif isinstance(p, Interleave):
                interleave = cast(Interleave, p)
                if interleave.repetitions[0][0] >= 1:
                    been_there[p] = find_starting_string(interleave.parsers[0])
            return been_there[p]
    return find_starting_string(parser)


class Alternative(NaryParser):
    r"""
    Matches if one of several alternatives matches. Returns
    the first match.

    This parser represents the EBNF-operator "|" with the qualification
    that both the symmetry and the ambiguity of the EBNF-or-operator
    are broken by selecting the first match.::

        # the order of the sub-expression matters!
        >>> number = RE(r'\d+') | RE(r'\d+') + RE(r'\.') + RE(r'\d+')
        >>> str(Grammar(number)("3.1416"))
        '3 <<< Error on ".1416" | Parser "root" stopped before end, at: ».1416« Terminating parser. >>> '

        # the most selective expression should be put first:
        >>> number = RE(r'\d+') + RE(r'\.') + RE(r'\d+') | RE(r'\d+')
        >>> Grammar(number)("3.1416").content
        '3.1416'

    EBNF-Notation: ``... | ...``

    EBNF-Example:  ``number = /\d+\.\d+/ | /\d+/``
    """
    @cython.locals(location=cython.int, location_=cython.int)
    def _parse(self, location: int) -> ParsingResult:
        for parser in self.parsers:
            node, location_ = parser(location)
            if node is not None:
                return self._return_value(node), location_
                # return self._return_value(node if node._result or parser.pname else None), text_
                # return Node(self.name,
                #             node if node._result or parser.pname else ()), text_
        return None, location

    def __repr__(self):
        if self.pname:
            return ' | '.join(parser.repr for parser in self.parsers)
        return '(' + ' | '.join(parser.repr for parser in self.parsers) + ')'

    # The following operator definitions add syntactical sugar, so one can write:
    # `RE('\d+') + RE('\.') + RE('\d+') | RE('\d+')` instead of:
    # `Alternative(Series(RE('\d+'), RE('\.'), RE('\d+')), RE('\d+'))`

    def __or__(self, other: Parser) -> 'Alternative':
        if self.pname or other.pname:
            return Alternative(self, other)
        if not isinstance(self, Alternative):
            # for some reason cython called __or__ instead of __ror__,
            # so we have to repeat the __ror__ code here...
            self, other = other, self
            other_parsers = cast('Alternative', other).parsers if isinstance(other, Alternative) \
                else cast(Tuple[Parser, ...], (other,))  # type: Tuple[Parser, ...]
            return Alternative(*(other_parsers + cast(NaryParser, self).parsers))
        other_parsers = cast('Alternative', other).parsers if isinstance(other, Alternative) \
            else cast(Tuple[Parser, ...], (other,))  # type: Tuple[Parser, ...]
        return Alternative(*(self.parsers + other_parsers))

    def __ror__(self, other: Parser) -> 'Alternative':
        if self.pname or other.pname:
            return Alternative(other, self)
        other_parsers = cast('Alternative', other).parsers if isinstance(other, Alternative) \
            else cast(Tuple[Parser, ...], (other,))  # type: Tuple[Parser, ...]
        return Alternative(*(other_parsers + self.parsers))

    def __ior__(self, other: Parser) -> 'Alternative':
        if self.pname or other.pname:
            return Alternative(self, other)
        other_parsers = cast('Alternative', other).parsers if isinstance(other, Alternative) \
            else cast(Tuple[Parser, ...], (other,))  # type: Tuple[Parser, ...]
        self.parsers += other_parsers
        return self

    def static_analysis(self) -> List['AnalysisError']:
        errors = super().static_analysis()
        if len(set(self.parsers)) != len(self.parsers):
            errors.append(self.static_error(
                'Duplicate parsers in ' + self.location_info(),
                DUPLICATE_PARSERS_IN_ALTERNATIVE))
        if not all(not p.is_optional() for p in self.parsers[:-1]):
            i = 0
            for i, p in enumerate(self.parsers):
                if p.is_optional():
                    break
            # no worry: p and i are defined, because self.parsers cannot be empty.
            # See NaryParser.__init__()
            errors.append(self.static_error(
                "Parser-specification Error in " + self.location_info()
                + "\nOnly the very last alternative may be optional! "
                + 'Parser "%s" at position %i out of %i is optional'
                % (p.node_name, i + 1, len(self.parsers)),
                BAD_ORDER_OF_ALTERNATIVES))

        # check for errors like "A" | "AB" where "AB" would never be reached,
        # because a substring at the beginning is already caught by an earlier
        # alternative
        # WARNING: This can become time-consuming!!!
        # EXPERIMENTAL

        def does_preempt(start, parser):
            cst = self.grammar(start, parser, complete_match=False)
            return not cst.errors and cst.strlen() >= 1

        for i in range(2, len(self.parsers)):
            fixed_start = starting_string(self.parsers[i])
            if fixed_start:
                for k in range(i):
                    if does_preempt(fixed_start, self.parsers[k]):
                        errors.append(self.static_error(
                            "Parser-specification Error in " + self.location_info()
                            + "\nAlternative %i will never be reached, because its starting-"
                            'string "%s" is already captured by earlier alternative %i !'
                            % (i + 1, fixed_start, k + 1), BAD_ORDER_OF_ALTERNATIVES))
        return errors


@cython.locals(n=cython.int, i=cython.int)
def longest_match(strings: List[str], text: Union[StringView, str], n: int = 1) -> str:
    """Returns the longest string from a given list of strings that
    matches the beginning of text.
    >>> l = ['a', 'ab', 'ca', 'cd']
    >>> longest_match(l, 'a')
    'a'
    >>> longest_match(l, 'abcdefg')
    'ab'
    >>> longest_match(l, 'ac')
    'a'
    >>> longest_match(l, 'cb')
    ''
    >>> longest_match(l, 'cab')
    'ca'
    """
    if n > len(text):  return ''
    if len(strings) == 1:
        return strings[0] if text.startswith(strings[0]) else ''
    head = str(text[:n])
    if not head:  return ''
    i = bisect_left(strings, head)
    if i >= len(strings) or (i == 0 and not strings[0].startswith(head)):
        return ''
    match = longest_match(strings[i:], text, n + 1)
    if match:  return match
    if head == strings[i]:  return head
    return ''

class TextAlternative(Alternative):
    r"""A faster Alternative-Parser for special cases where all alternatives
    are Text-parsers or sequences beginning with a Text-Parser.

    EXPERIMENTAL!!!
    """

    def __init__(self, *parsers: Parser) -> None:
        super(TextAlternative, self).__init__(*parsers)
        heads: List[str] = []
        for p in parsers:
            while isinstance(p, Synonym):
                p = p.parser
            if isinstance(p, Text):
                heads.append(p.text)
            elif isinstance(p, Series) and isinstance(p.parsers[0], Text):
                heads.append(cast(Text, p.parsers[0]).text)
            else:
                raise ValueError(
                    f'Parser {p} is not a Text-parser and does not start with a Text-parser')
        heads.sort()
        self.heads = heads
        self.indices = {h: parsers.index(p) for h, p in zip(heads, parsers)}
        self.min_head_size = min(len(h) for h in self.heads)

    @cython.locals(location=cython.int, location_=cython.int)
    def _parse(self, location: int) -> ParsingResult:
        text = self.grammar.document__[location:]
        m = longest_match(self.heads, text, self.min_head_size)
        if m:
            parser = self.parsers[self.indices[m]]
            node, location_ = parser(location)
            if node is not None:
                return self._return_value(node), location_
        return None, location

    def static_analysis(self) -> List['AnalysisError']:
        errors = super().static_analysis()
        if len(self.heads) != len(set(self.heads)):
            errors.append(self.static_error(
                'Duplicate text-heads in ' + self.location_info()
                + ' Use of Alternative() instead of TextAlternative() '
                + ' could possibly solve this problem.',
                DUPLICATE_PARSERS_IN_ALTERNATIVE))
        return errors


class Interleave(MandatoryNary):
    r"""Parse elements in arbitrary order.

    Examples::
        >>> prefixes = TKN("A") * TKN("B")
        >>> Grammar(prefixes)('A B').content
        'A B'
        >>> Grammar(prefixes)('B A').content
        'B A'

        >>> prefixes = Interleave(TKN("A"), TKN("B"), repetitions=((0, 1), (0, 1)))
        >>> Grammar(prefixes)('A B').content
        'A B'
        >>> Grammar(prefixes)('B A').content
        'B A'
        >>> Grammar(prefixes)('B').content
        'B'

    EBNF-Notation: ``... ° ...``

    EBNF-Example:  ``float =  { /\d/ }+ ° /\./``
    """

    def __init__(self, *parsers: Parser,
                 mandatory: int = NO_MANDATORY,
                 repetitions: Sequence[Tuple[int, int]] = ()) -> None:
        super(Interleave, self).__init__(*parsers, mandatory=mandatory)
        if len(repetitions) == 0:
            repetitions = [(1, 1)] * len(parsers)
        elif len(parsers) != len(repetitions):
            raise ValueError("Number of repetition-tuples unequal number of sub-parsers!")
        self.repetitions = list(repetitions)  # type: List[Tuple[int, int]]
        self.non_mandatory = frozenset(parsers[i] for i in range(min(mandatory, len(parsers))))
        self.parsers_set = frozenset(self.parsers)

    def __deepcopy__(self, memo):
        parsers = copy.deepcopy(self.parsers, memo)
        duplicate = self.__class__(*parsers, mandatory=self.mandatory,
                                   repetitions=self.repetitions)
        copy_combined_parser_attrs(self, duplicate)
        return duplicate

    @cython.locals(location=cython.int, location_=cython.int, location__=cython.int, i=cython.int, reloc=cython.int)
    def _parse(self, location: int):
        results = ()  # type: Tuple[Node, ...]
        location_ = location  # type: int
        counter = [0] * len(self.parsers)
        consumed = set()  # type: Set[Parser]
        error = None  # type: Optional[Error]
        while True:
            # there is an order of testing, but no promise about the order of testing, here!
            for i, parser in enumerate(self.parsers):
                if parser not in consumed:
                    node, location__ = parser(location_)
                    if node is not None:
                        if node._result or not node.name[0] == ':':  # node.anonymous:  # drop anonymous empty nodes
                            results += (node,)
                            # location_ = location__
                        counter[i] += 1
                        if counter[i] >= self.repetitions[i][1]:
                            consumed.add(parser)
                        break
            else:
                for i, parser in enumerate(self.parsers):
                    if counter[i] >= self.repetitions[i][0]:
                        consumed.add(parser)
                if self.non_mandatory <= consumed:
                    if consumed == self.parsers_set:
                        break
                else:
                    return None, location
                reloc, err_node = self.get_reentry_point(location_)
                expected = ' ° '.join([parser.repr for parser in self.parsers])
                error, location__ = self.mandatory_violation(location_, False, expected, reloc, err_node)
                results += (err_node,)
                if reloc < 0:
                    break
            if location__ <= location_:
                break
            location_ = location__
        nd = self._return_values(results)  # type: Node
        if error and reloc < 0:  # no worry: reloc is always defined when error is True
            # parser will be moved forward, even if no relocation point has been found
            raise ParserError(self, nd.with_pos(location),
                              location_ - location,
                              location, error, first_throw=True)
        return nd, location_

    def is_optional(self) -> Optional[bool]:
        return all(r[0] == 0 for r in self.repetitions)

    def __repr__(self):
        def rep(parser: Parser) -> str:
            return '(' + parser.repr + ')' \
                if isinstance(parser, Series) or isinstance(parser, Alternative) else parser.repr

        return ' ° '.join(rep(parser) for parser in self.parsers)

    def _prepare_combined(self, other: Parser) \
            -> Tuple[Tuple[Parser, ...], int, List[Tuple[int, int]]]:
        """Returns the other's parsers and repetitions if `other` is an Interleave-parser,
        otherwise returns ((other,),), [(1, 1])."""
        other = to_interleave(other)
        other_parsers = cast('Interleave', other).parsers if isinstance(other, Interleave) \
            else cast(Tuple[Parser, ...], (other,))  # type: Tuple[Parser, ...]
        other_repetitions = cast('Interleave', other).repetitions \
            if isinstance(other, Interleave) else [(1, 1), ]
        other_mandatory = cast('Interleave', other).mandatory \
            if isinstance(other, Interleave) else NO_MANDATORY
        if other_mandatory == NO_MANDATORY:
            mandatory = self.mandatory
            parsers = self.parsers + other_parsers  # type: Tuple[Parser, ...]
            repetitions = self.repetitions + other_repetitions  # type: List[Tuple[int, int]]
        elif self.mandatory == NO_MANDATORY:
            mandatory = other_mandatory
            parsers = other_parsers + self.parsers
            repetitions = other_repetitions + self.repetitions
        else:
            mandatory = self.mandatory + other_mandatory
            parsers = self.parsers[:self.mandatory] + other_parsers[:other_mandatory] \
                + self.parsers[self.mandatory:] + other_parsers[other_mandatory:]
            repetitions = self.repetitions[:self.mandatory] + other_repetitions[:other_mandatory] \
                + self.repetitions[self.mandatory:] + other_repetitions[other_mandatory:]
        return parsers, mandatory, repetitions

    def __mul__(self, other: Parser) -> 'Interleave':
        if self.pname or other.pname:
            return Interleave(self, other)
        if not isinstance(self, Interleave):
            # for some reason cython called __mul__ instead of __rmul__,
            # so we have to flip self and other...
            self, other = other, self
        parsers, mandatory, repetitions = cast(Interleave, self)._prepare_combined(other)
        return Interleave(*parsers, mandatory=mandatory, repetitions=repetitions)

    def __rmul__(self, other: Parser) -> 'Interleave':
        if self.pname or other.pname:
            return Interleave(other, self)
        parsers, mandatory, repetitions = self._prepare_combined(other)
        return Interleave(*parsers, mandatory=mandatory, repetitions=repetitions)

    def __imul__(self, other: Parser) -> 'Interleave':
        if self.pname or other.pname:
            return Interleave(self, other)
        parsers, mandatory, repetitions = self._prepare_combined(other)
        self.parsers = parsers
        self.mandatory = mandatory
        self.repetitions = repetitions
        return self

    @cython.locals(a=cython.int, b=cython.int)
    def static_analysis(self) -> List['AnalysisError']:
        # assert len(set(parsers)) == len(parsers)  # commented out, because this could make sense
        errors = super().static_analysis()
        if not all(not parser.is_optional() and not isinstance(parser, FlowParser)
                   for parser in self.parsers):
            errors.append(self.static_error(
                "Flow-operators and optional parsers are neither allowed "
                "nor needed in an interleave-parser " + self.location_info(),
                BADLY_NESTED_OPTIONAL_PARSER))
        for parser, (a, b) in zip(self.parsers, self.repetitions):
            if a < 0 or b < 0 or a > b or a > INFINITE or b > INFINITE:
                errors.append(self.static_error(
                    'Repetition count [a=%i, b=%i] for parser %s violates requirement '
                    '0 <= a <= b <= infinity = 2^30' % (a, b, str(parser)),
                    BAD_REPETITION_COUNT))
        return errors

    def _signature(self) -> Hashable:
        return (self.__class__.__name__,) \
               + tuple(p.signature() for p in self.parsers) \
               + tuple(self.repetitions)

########################################################################
#
# Flow control parsers
#
########################################################################

class FlowParser(UnaryParser):
    """
    Base class for all flow parsers like Lookahead and Lookbehind.
    """
    def match(self, bool_value) -> bool:
        """Returns the value. Can be overridden to return the inverted bool."""
        return bool_value


def Required(parser: Parser) -> Parser:
    return Series(parser, mandatory=0)


class Lookahead(FlowParser):
    """
    Matches, if the contained parser would match for the following text,
    but does not consume any text.
    """
    @cython.locals(location=int)
    def _parse(self, location: int) -> ParsingResult:
        node, _ = self.parser(location)
        if self.match(node is not None):
            return (EMPTY_NODE if self.disposable else Node(self.node_name, '', True)), location
        else:
            return None, location

    def __repr__(self):
        return '&' + self.parser.repr

    def static_analysis(self) -> List[AnalysisError]:
        errors = super().static_analysis()
        if self.parser.is_optional():
            errors.append(AnalysisError(self.pname, self, Error(
                'Lookahead %s does not make sense with optional parser "%s"!'
                % (self.pname, str(self.parser)),
                0, LOOKAHEAD_WITH_OPTIONAL_PARSER)))
        return errors


def _negative_match(grammar, bool_value) -> bool:
    """Match function for Negative Parsers."""
    if bool_value:
        return False
    else:
        # invert the farthest failure, because, due to negation, it's not
        # a failure anymore and should be overwritten by any other failure
        grammar.ff_pos__ = -grammar.ff_pos__
        return True


class NegativeLookahead(Lookahead):
    """
    Matches, if the contained parser would *not* match for the following
    text.
    """
    def __repr__(self):
        return '!' + self.parser.repr

    def match(self, bool_value) -> bool:
        return _negative_match(self.grammar, bool_value)


class Lookbehind(FlowParser):
    """
    Matches, if the contained parser would match backwards. Requires
    the contained parser to be a RegExp, _RE, Text parser.

    EXPERIMENTAL
    """
    def __init__(self, parser: Parser) -> None:
        p = parser
        while isinstance(p, Synonym):
            p = p.parser
        assert isinstance(p, RegExp) or isinstance(p, Text)
        self.regexp = None
        self.text = ''  # type: str
        if isinstance(p, RegExp):
            self.regexp = cast(RegExp, p).regexp
        else:  # p is of type Text
            self.text = cast(Text, p).text
        super(Lookbehind, self).__init__(parser)

    @cython.locals(location=cython.int, start=cython.int)
    def _parse(self, location: int) -> ParsingResult:
        start = self.grammar.document_length__ - location
        backwards_text = self.grammar.reversed__[start:]
        if self.regexp is None:  # assert self.text is not None
            does_match = backwards_text[:len(self.text)] == self.text
        else:  # assert self.regexp is not None
            does_match = backwards_text.match(self.regexp)
        if self.match(does_match):
            if self.drop_content:
                return EMPTY_NODE, location
            return Node(self.node_name, '', True), location
        return None, location

    def __repr__(self):
        return '-&' + self.parser.repr


class NegativeLookbehind(Lookbehind):
    """
    Matches, if the contained parser would *not* match backwards. Requires
    the contained parser to be a RegExp-parser.
    """
    def __repr__(self):
        return '-!' + self.parser.repr

    def match(self, bool_value) -> bool:
        return _negative_match(self.grammar, bool_value)


########################################################################
#
# Context-sensitive parsers
#
########################################################################

@lru_cache(maxsize=256)
def is_context_sensitive(parser: Parser) -> bool:
    """Returns True, is ``parser`` is a context-sensitive parser
    or calls a context-sensitive parser."""
    return any(isinstance(pctx[-1], ContextSensitive) for pctx in parser.descendants())
    # for p in parser.descendants():
    #     if isinstance(p, ContextSensitive):
    #         return True
    # return False


class BlackHoleDict(dict):
    """A dictionary that always stays empty. Usae case:
    Disabling memoization."""
    def __setitem__(self, key, value):
        return


class ContextSensitive(UnaryParser):
    """Base class for context-sensitive parsers.

    Context-Sensitive-Parsers are parsers that either manipulate
    (store or change) the values of variables or that read values of
    variables and use them to determine whether the parser matches
    or not.

    While context-sensitive-parsers are quite useful, grammars that
    use them will not be context-free anymore. Plus they breach the
    technology of packrat-parsers. In particular, their results cannot
    simply be memoized by storing them in a dictionary of locations.
    (In other words, the memoization function is not a function of
    parser and location anymore, but would need to be a function
    parser, location and variable (stack-)state.)
    DHParser blocks memoization for context-sensitive-parsers
    (see `Parser.__call__()` and `Forward.__call__()`). As
    a consequence the parsing time cannot be assumed to be strictly
    proportional to the size of the document, anymore. Therefore,
    it is recommended to use context-sensitive-parsers sparingly.
    """

    def gen_memoization_dict(self) -> dict:
        return BlackHoleDict()

    @cython.returns(cython.int)
    @cython.locals(location=cython.int, location_=cython.int)
    def _rollback_location(self, location: int, location_: int) -> int:
        """
        Determines the rollback location for context-sensitive parsers, i.e.
        parsers that either manipulate (store or change) or use variables.

        Rolling back of variable changes takes place when the parser call sequence
        starts to move forward again. Only those variable changes should be
        rolled back the locations of which have been passed when backtracking.

        The rollback location can also be used to block memoizing. Since
        the result returned by a variable changing parser (or a parser
        that directly or indirectly calls a variable changing parser), should
        never be memoized, memoizing is only triggered, when the location of
        a returning parser is greater than the last rollback location.

        Usually, the rollback location is exactly the location, where the parser
        started parsing. However, the rollback-location must lie before the
        location where the parser stopped, because otherwise variable changes
        would be always be rolled back for parsers that have captured or retrieved
        zero length data. In order to avoid this, the rollback location is
        artificially reduced by one in case the parser did not capture any text
        (either of the two equivalent criteria len(text) == len(rest) or
        node.strlen() == 0) identifies this case. This reduction needs to be
        compensated for, if blocking of memoization is determined by the
        rollback-location as in `Forward.__call__()` where a formula like::

            location <= (grammar.last_rb__loc__ + int(text._len == rest._len)

        determines whether memoization should be blocked.
        """
        return location if location != location_ else location-1

    def _signature(self) -> Hashable:
        return id(self)


class Capture(ContextSensitive):
    """
    Applies the contained parser and, in case of a match, saves the result
    in a variable. A variable is a stack of values associated with the
    contained parser's name. This requires the contained parser to be named.
    """
    def __init__(self, parser: Parser, zero_length_warning: bool = True) -> None:
        super(Capture, self).__init__(parser)
        self.zero_length_warning: bool = zero_length_warning
        self._can_capture_zero_length: Optional[bool] = None

    def __deepcopy__(self, memo):
        symbol = copy.deepcopy(self.parser, memo)
        duplicate = self.__class__(symbol, self.zero_length_warning)
        copy_combined_parser_attrs(self, duplicate)
        duplicate._can_capture_zero_length = self._can_capture_zero_length
        return duplicate

    @property
    def can_capture_zero_length(self) -> bool:
        if self._can_capture_zero_length is None:
            self._can_capture_zero_length = self.parser._parse(0)[0] is not None
        return cast(bool, self._can_capture_zero_length)

    def _rollback(self):
        return self.grammar.variables__[self.pname].pop()

    @cython.locals(location=cython.int, location_=cython.int)
    def _parse(self, location: int) -> ParsingResult:
        node, location_ = self.parser(location)
        if node is not None:
            assert self.pname, """Tried to apply an unnamed capture-parser!"""
            assert not self.parser.drop_content, \
                "Cannot capture content from parsers that drop content!"
            self.grammar.variables__[self.pname].append(node.content)
            self.grammar.push_rollback__(self._rollback_location(location, location_), self._rollback)
            return self._return_value(node), location_
        else:
            return None, location

    def __repr__(self):
        return self.parser.repr

    def static_analysis(self) -> List[AnalysisError]:
        errors = super().static_analysis()
        if not self.pname:
            errors.append(AnalysisError(self.pname, self, Error(
                'Capture only works as named parser! Error in parser: ' + str(self),
                0, CAPTURE_WITHOUT_PARSERNAME
            )))
        if self.parser.apply(lambda plist: plist[-1].drop_content):
            errors.append(AnalysisError(self.pname, self, Error(
                'Captured symbol "%s" contains parsers that drop content, '
                'which can lead to unintended results!' % (self.pname or str(self)),
                0, CAPTURE_DROPPED_CONTENT_WARNING
            )))
        if self.zero_length_warning:
            node, _ = self.parser._parse(0)
            if node is not None:
                errors.append(AnalysisError(self.pname, self, Error(
                    'Variable "%s" captures zero length strings, which can lead to '
                    'its remaining on the stack after backtracking!' % (self.pname or str(self)),
                    0, ZERO_LENGTH_CAPTURE_POSSIBLE_WARNING
                )))
                self._can_capture_zero_length = True
            else:
                self._can_capture_zero_length = False
        return errors


MatchVariableFunc = Callable[[Union[StringView, str], List[str]], Optional[str]]
# (text, stack) -> value, where:
# text is the following text for be parsed
# stack is a stack of stored variables (for a particular symbol)
# and the return value is the matched text (which can be the empty string) or
# None, if no match occurred

# Match functions, the name of which starts with 'optional_', must never return
# None, but should return the empty string if no match occurs.
# Match functions, the name of which does not start with 'optional_', should
# on the contrary always return `None` if no match occurs!


def last_value(text: Union[StringView, str], stack: List[str]) -> Optional[str]:
    """Matches `text` with the most recent value on the capture stack.
    This is the default case when retrieving captured substrings."""
    try:
        value = stack[-1]
        return value if text.startswith(value) else None
    except IndexError:
        return None


def optional_last_value(text: Union[StringView, str], stack: List[str]) -> Optional[str]:
    """Matches `text` with the most recent value on the capture stack or
    with the empty string, i.e. `optional_match` never returns `None` but
    either the value on the stack or the empty string.

    Use case: Implement shorthand notation for matching tags, i.e.:

        Good Morning, Mrs. <emph>Smith</>!
    """
    # print('SKIP', text.replace('\n', '\\n'))
    value = stack[-1]
    return value if text.startswith(value) else ""


def matching_bracket(text: Union[StringView, str], stack: List[str]) -> Optional[str]:
    """Returns a closing bracket for the opening bracket on the capture stack,
    i.e. if "[" was captured, "]" will be retrieved."""
    value = stack[-1]
    value = value.replace("(", ")").replace("[", "]").replace("{", "}").replace("<", ">")
    return value if text[:len(value)] == value else None


class Retrieve(ContextSensitive):
    """
    Matches if the following text starts with the value of a particular
    variable. As a variable in this context means a stack of values,
    the last value will be compared with the following text. It will not
    be removed from the stack! (This is the difference between the
    `Retrieve` and the `Pop` parser.)
    The constructor parameter `symbol` determines which variable is
    used.

    Attributes:
        symbol: The parser that has stored the value to be retrieved, in
            other words: "the observed parser"
        match_func: a procedure that through which the processing to the
            retrieved symbols is channeled. In the simplest case it merely
            returns the last string stored by the observed parser. This can
            be (mis-)used to execute any kind of semantic action.
    """

    def __init__(self, symbol: Parser, match_func: MatchVariableFunc = None) -> None:
        assert isinstance(symbol, Capture)
        super(Retrieve, self).__init__(symbol)
        self.match = match_func if match_func else last_value

    def __deepcopy__(self, memo):
        symbol = copy.deepcopy(self.parser, memo)
        duplicate = self.__class__(symbol, self.match)
        copy_combined_parser_attrs(self, duplicate)
        return duplicate

    @property
    def symbol_pname(self) -> str:
        """Returns the watched symbol's pname, properly, i.e. even in cases
        where the symbol's parser is shielded by a Forward-parser"""
        return self.parser.pname or cast(Forward, self.parser).parser.pname

    def get_node_name(self) -> str:
        """Returns a name for the retrieved node. If the Retrieve-parser
        has a node-name, this overrides the node-name of the retrieved symbol's
        parser."""
        if self.disposable or not self.node_name:
            return self.parser.pname or cast(Forward, self.parser).parser.pname
            # if self.parser.pname:
            #     return self.parser.name
            # # self.parser is a Forward-Parser, so pick the name of its encapsulated parser
            # return cast(Forward, self.parser).parser.name
        return self.node_name

    @cython.locals(location=cython.int, location_=cython.int)
    def _parse(self, location: int) -> ParsingResult:
        # auto-capture on first use if symbol was not captured before
        if len(self.grammar.variables__[self.symbol_pname]) == 0:
            node, location_ = self.parser(location)   # auto-capture value
            if node is None:
                # set last_rb__loc__ to avoid memoizing of retrieved results
                self.grammar.push_rollback__(
                    self._rollback_location(location, location_), lambda: None)
                return None, location_
        node, location_ = self.retrieve_and_match(location)
        # set last_rb__loc__ to avoid memoizing of retrieved results
        self.grammar.push_rollback__(
            self._rollback_location(location, location_), lambda: None)
        return node, location_

    def __repr__(self):
        return ':' + self.parser.repr

    @cython.locals(location=cython.int)
    def retrieve_and_match(self, location: int) -> ParsingResult:
        """
        Retrieves variable from stack through the match function passed to
        the class' constructor and tries to match the variable's value with
        the following text. Returns a Node containing the value or `None`
        accordingly.
        """
        # `or self.parser.parser.pname` needed, because Forward-Parsers do not have a pname
        text = self.grammar.document__[location:]
        try:
            stack = self.grammar.variables__[self.symbol_pname]
            value = self.match(text, stack)
        except (KeyError, IndexError):
            tn = self.get_node_name()
            if self.match.__name__.startswith('optional_'):
                # returns a None match if parser is optional but there was no value to retrieve
                return None, location
            else:
                node = Node(tn, '', True)  # .with_pos(self.grammar.document_length__ - text.__len__())
                self.grammar.tree__.new_error(
                    node, dsl_error_msg(self, "'%s' undefined or exhausted." % self.symbol_pname),
                    UNDEFINED_RETRIEVE)
                return node, location
        if value is None:
            return None, location
        elif self.drop_content:
            return EMPTY_NODE, location + len(value)
        return Node(self.get_node_name(), value), location + len(value)


class Pop(Retrieve):
    """
    Matches if the following text starts with the value of a particular
    variable. As a variable in this context means a stack of values,
    the last value will be compared with the following text. Other
    than the `Retrieve`-parser, the `Pop`-parser removes the value
    from the stack in case of a match.

    The constructor parameter `symbol` determines which variable is
    used.
    """
    def __init__(self, symbol: Parser, match_func: MatchVariableFunc = None) -> None:
        super(Pop, self).__init__(symbol, match_func)

    def reset(self):
        super(Pop, self).reset()
        self.values = []

    # def __deepcopy__(self, memo):
    #     symbol = copy.deepcopy(self.parser, memo)
    #     duplicate = self.__class__(symbol, self.match)
    #     copy_combined_parser_attrs(self, duplicate)
    #     duplicate.values = self.values[:]
    #     return duplicate

    def _rollback(self):
        self.grammar.variables__[self.symbol_pname].append(self.values.pop())

    @cython.locals(location=cython.int, location_=cython.int)
    def _parse(self, location: int) -> ParsingResult:
        node, location_ = self.retrieve_and_match(location)
        if node is not None and not id(node) in self.grammar.tree__.error_nodes:
            self.values.append(self.grammar.variables__[self.symbol_pname].pop())
            self.grammar.push_rollback__(self._rollback_location(location, location_), self._rollback)
        else:
            # set last_rb__loc__ to avoid memoizing of retrieved results
            self.grammar.push_rollback__(self._rollback_location(location, location_), lambda: None)
        return node, location_

    def __repr__(self):
        stack = self.grammar.variables__.get(self.symbol_pname, [])
        content = (' "%s"' % stack[-1]) if stack else ''
        prefix = ':?' if self.match.__name__.startswith('optional_') else '::'
        return prefix + self.parser.repr + content


########################################################################
#
# Aliasing parser classes
#
########################################################################


class Synonym(UnaryParser):
    r"""
    Simply calls another parser and encapsulates the result in
    another node if that parser matches.

    This parser is needed to support synonyms in EBNF, e.g.::

        jahr       = JAHRESZAHL
        JAHRESZAHL = /\d\d\d\d/

    Otherwise the first line could not be represented by any parser
    class, in which case it would be unclear whether the parser
    RegExp('\d\d\d\d') carries the name 'JAHRESZAHL' or 'jahr'.
    """
    def __init__(self, parser: Parser) -> None:
        assert not parser.drop_content
        super(Synonym, self).__init__(parser)

    @cython.locals(location=cython.int)
    def _parse(self, location: int) -> ParsingResult:
        node, location = self.parser(location)
        if node is not None:
            if self.drop_content:
                return EMPTY_NODE, location
            if not self.disposable:
                if node is EMPTY_NODE:
                    return Node(self.node_name, '', True), location
                if node.name[0] == ':':  # node.anonymous:
                    # eliminate anonymous child-node on the fly
                    node.name = self.node_name
                else:
                    return Node(self.node_name, (node,)), location
        return node, location

    def __str__(self):
        return self.pname + (' = ' if self.pname else '') + self.parser.repr

    def __repr__(self):
        return self.pname or self.parser.repr


class Forward(UnaryParser):
    r"""
    Forward allows to declare a parser before it is actually defined.
    Forward declarations are needed for parsers that are recursively
    nested, e.g.::

        class Arithmetic(Grammar):
            '''
            expression =  term  { ("+" | "-") term }
            term       =  factor  { ("*" | "/") factor }
            factor     =  INTEGER | "("  expression  ")"
            INTEGER    =  /\d+/~
            '''
            expression = Forward()
            INTEGER    = RE('\\d+')
            factor     = INTEGER | TKN("(") + expression + TKN(")")
            term       = factor + ZeroOrMore((TKN("*") | TKN("/")) + factor)
            expression.set(term + ZeroOrMore((TKN("+") | TKN("-")) + term))
            root__     = expression

    :ivar recursion_counter:  Mapping of places to how often the parser
            has already been called recursively at this place. This
            is needed to implement left recursion. The number of
            calls becomes irrelevant once a result has been memoized.
    """

    def __init__(self):
        super(Forward, self).__init__(get_parser_placeholder())
        # self.parser = get_parser_placeholder  # type: Parser
        self.cycle_reached = False  # type: bool

    def reset(self):
        super(Forward, self).reset()
        self.recursion_counter = dict()  # type: Dict[int, int]
        assert not self.pname, "Forward-Parsers mustn't have a name!"

    def name(self, pname: str, disposable: bool = False) -> 'Parser':
        """Sets the parser name to `pname` and returns `self`."""
        assert not pname, "Forward-parser mustn't have a name. "\
            'Use pname="" when calling  Forward.name()'
        super().name(pname, disposable)
        return self

    def __deepcopy__(self, memo):
        duplicate = self.__class__()
        memo[id(self)] = duplicate
        copy_parser_base_attrs(self, duplicate)
        parser = copy.deepcopy(self.parser, memo)
        duplicate.parser = parser
        duplicate.pname = self.pname        # Forward-Parsers should not have a name!
        duplicate.disposable = self.disposable
        duplicate.node_name = self.node_name  # Forward-Parser should not have a tag name!
        duplicate.drop_content = parser.drop_content
        return duplicate

    @cython.locals(location=cython.int, depth=cython.int, rb_stack_size=cython.int)
    def __call__(self,location: int) -> ParsingResult:
        """
        Overrides `Parser.__call__`, because Forward is not an independent parser
        but merely a redirects the call to another parser. Other than parser
        `Synonym`, which might be a meaningful marker for the syntax tree,
        parser Forward should never appear in the syntax tree.

        `Forward.__call__` also takes care of (most of) the left recursion
        handling. In order to do so it (unfortunately) has to duplicate some code
        from `Parser.__call__`.

        The algorithm roughly follows:
        https://medium.com/@gvanrossum_83706/left-recursive-peg-grammars-65dab3c580e1
        See also:
        http://www.vpri.org/pdf/tr2007002_packrat.pdf
        """
        grammar = self.grammar
        if not grammar.left_recursion__:  # TODO: add a static check and flag: self.left_recursive__!
            return self.parser(location)

        # rollback variable changing operation if parser backtracks
        # to a position before the variable changing operation occurred
        if location <= grammar.last_rb__loc__:
            grammar.rollback_to__(location)

        # if location has already been visited by the current parser, return saved result
        visited = self.visited  # using local variable for better performance
        if location in visited:
            # no history recording in case of memoized results!
            return visited[location]

        if location in self.recursion_counter:
            depth = self.recursion_counter[location]
            if depth == 0:
                grammar.suspend_memoization__ = True
                result = None, location
            else:
                self.recursion_counter[location] = depth - 1
                result = self.parser(location)
                self.recursion_counter[location] = depth  # allow moving back and forth
        else:
            self.recursion_counter[location] = 0  # fail on the first recursion
            save_suspend_memoization = grammar.suspend_memoization__
            grammar.suspend_memoization__ = False
            history_pointer = len(grammar.history__)

            result = self.parser(location)

            if result[0] is not None:
                # keep calling the (potentially left-)recursive parser and increase
                # the recursion depth by 1 for each call as long as the length of
                # the match increases.
                last_history_state = grammar.history__[history_pointer:len(grammar.history__)]
                depth = 1
                while True:
                    self.recursion_counter[location] = depth
                    grammar.suspend_memoization__ = False
                    rb_stack_size = len(grammar.rollback__)
                    grammar.history__ = grammar.history__[:history_pointer]
                    # reduplication of error messages will be caught by nodetree.RootNode.add_error()
                    # saving and restoring the errors-messages state on each iteration presupposes
                    # that error messages will be recreated every time, which, however, does not
                    # happen because of memoization. (This is a downside of global error-reporting
                    # in contrast to attaching error-messages locally to the node where they
                    # occurred. Big topic...)
                    # don't carry error/resumption-messages over to the next iteration
                    # grammar.most_recent_error__ = None
                    next_result = self.parser(location)

                    # discard next_result if it is not the longest match and return
                    if next_result[1] <= result[1]:  # also true, if no match
                        # Since the result of the last parser call (`next_result`) is discarded,
                        # any variables captured by this call should be "rolled back", too.
                        while len(grammar.rollback__) > rb_stack_size:
                            _, rb_func = grammar.rollback__.pop()
                            rb_func()
                            grammar.last_rb__loc__ = grammar.rollback__[-1][0] \
                                if grammar.rollback__ else -2
                        # Finally, overwrite the discarded result in the last history record with
                        # the accepted result, i.e. the longest match.
                        # TODO: Move this to trace.py, somehow... and make it less confusing
                        #       that the result is not the last but the longest match...
                        grammar.history__ = grammar.history__[:history_pointer] + last_history_state
                        # record = grammar.history__[-1]
                        # if record.call_stack[-1] == (self.parser.pname, location):
                        #     record.text = result[1]
                        #     delta = len(text) - len(result[1])
                        #     assert record.node.name != ':None'
                        #     record.node.result = text[:delta]
                        break

                    last_history_state = grammar.history__[history_pointer:len(grammar.history__)]
                    result = next_result
                    depth += 1
            # grammar.suspend_memoization__ = save_suspend_memoization \
            #     or location <= (grammar.last_rb__loc__ + int(text._len == result[1]._len))
            grammar.suspend_memoization__ = save_suspend_memoization  #  = is_context_sensitive(self.parser)
            if not grammar.suspend_memoization__:
                visited[location] = result
        return result

    def set_proxy(self, proxy: Optional[ParseFunc]):
        """`set_proxy` has no effects on Forward-objects!"""
        return

    def __cycle_guard(self, func, alt_return):
        """
        Returns the value of `func()` or `alt_return` if a cycle has
        been reached (which can happen if `func` calls methods of
        child parsers).
        """
        if self.cycle_reached:
            return alt_return
        else:
            self.cycle_reached = True
            ret = func()
            self.cycle_reached = False
            return ret

    def __repr__(self):
        return self.__cycle_guard(lambda: repr(self.parser), '...')

    def __str__(self):
        return self.__cycle_guard(lambda: str(self.parser), '...')

    @property
    def repr(self) -> str:
        """Returns the parser's name if it has a name or repr(self) if not."""
        return self.parser.pname if self.parser.pname else self.__repr__()

    def set(self, parser: Parser):
        """
        Sets the parser to which the calls to this Forward-object
        shall be delegated.
        """
        self.parser = parser
        self.drop_content = parser.drop_content

    def sub_parsers(self) -> Tuple[Parser, ...]:
        """Note: Sub-Parsers are not passed through by Forward-Parser."""
        if is_parser_placeholder(self.parser):
            return tuple()
        return self.parser,

    def _signature(self) -> Hashable:
        # This code should theoretically never be reached, except when debugging
        signature = self.pname or self.parser.pname
        assert signature
        return signature<|MERGE_RESOLUTION|>--- conflicted
+++ resolved
@@ -535,13 +535,8 @@
         # grammar = self._grammar
         self.visited: MemoizationDict = self.grammar.get_memoization_dict__(self)
 
-<<<<<<< HEAD
-    @cython.locals(location=cython.int, gap=cython.int, i=cython.int, save_suspend_memoization=cython.bint)
-    def __call__(self: 'Parser', text: StringView) -> ParsingResult:
-=======
     @cython.locals(location=cython.int, next_location=cython.int, gap=cython.int, i=cython.int, save_suspend_memoization=cython.bint)
     def __call__(self: 'Parser', location: int) -> ParsingResult:
->>>>>>> c2ebe126
         """Applies the parser to the given text. This is a wrapper method that adds
         the business intelligence that is common to all parsers. The actual parsing is
         done in the overridden method `_parse()`. This wrapper-method can be thought of
