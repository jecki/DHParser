# parse.py - parser combinators for DHParser
#
# Copyright 2016  by Eckhart Arnold (arnold@badw.de)
#                 Bavarian Academy of Sciences an Humanities (badw.de)
#
# Licensed under the Apache License, Version 2.0 (the "License");
# you may not use this file except in compliance with the License.
# You may obtain a copy of the License at
#
#     http://www.apache.org/licenses/LICENSE-2.0
#
# Unless required by applicable law or agreed to in writing, software
# distributed under the License is distributed on an "AS IS" BASIS,
# WITHOUT WARRANTIES OR CONDITIONS OF ANY KIND, either express or
# implied.  See the License for the specific language governing
# permissions and limitations under the License.


"""
Module ``parse`` contains the python classes and functions for
DHParser's packrat-parser. It's central class is the
``Grammar``-class, which is the base class for any concrete
Grammar. Grammar-objects are callable and parsing is done by
calling a Grammar-object with a source text as argument.

The different parsing functions are callable descendants of class
``Parser``. Usually, they are organized in a tree and defined
within the namespace of a grammar-class. See ``ebnf.EBNFGrammar``
for an example.

>>> from DHParser.parse import * 

"""

from bisect import bisect_left
from collections import defaultdict, namedtuple
import copy
from functools import lru_cache
from typing import Callable, cast, List, Tuple, Set, Dict, \
    DefaultDict, Sequence, Union, Optional, Iterator, Hashable

from DHParser.configuration import get_config_value
from DHParser.error import Error, ErrorCode, MANDATORY_CONTINUATION, \
    UNDEFINED_RETRIEVE, PARSER_LOOKAHEAD_FAILURE_ONLY, \
    PARSER_LOOKAHEAD_MATCH_ONLY, PARSER_STOPPED_BEFORE_END, PARSER_NEVER_TOUCHES_DOCUMENT, \
    MALFORMED_ERROR_STRING, MANDATORY_CONTINUATION_AT_EOF, DUPLICATE_PARSERS_IN_ALTERNATIVE, \
    CAPTURE_WITHOUT_PARSERNAME, CAPTURE_DROPPED_CONTENT_WARNING, LOOKAHEAD_WITH_OPTIONAL_PARSER, \
    BADLY_NESTED_OPTIONAL_PARSER, BAD_ORDER_OF_ALTERNATIVES, BAD_MANDATORY_SETUP, \
    OPTIONAL_REDUNDANTLY_NESTED_WARNING, CAPTURE_STACK_NOT_EMPTY, BAD_REPETITION_COUNT, \
    AUTOCAPTURED_SYMBOL_NOT_CLEARED, RECURSION_DEPTH_LIMIT_HIT, CAPTURE_STACK_NOT_EMPTY_WARNING, \
    MANDATORY_CONTINUATION_AT_EOF_NON_ROOT, CAPTURE_STACK_NOT_EMPTY_NON_ROOT_ONLY, \
    AUTOCAPTURED_SYMBOL_NOT_CLEARED_NON_ROOT, ERROR_WHILE_RECOVERING_FROM_ERROR, \
    ZERO_LENGTH_CAPTURE_POSSIBLE_WARNING, PARSER_STOPPED_ON_RETRY, ERROR, \
    SourceMapFunc, has_errors
from DHParser.log import CallItem, HistoryRecord
from DHParser.preprocess import BEGIN_TOKEN, END_TOKEN, RX_TOKEN_NAME
from DHParser.stringview import StringView, EMPTY_STRING_VIEW
from DHParser.nodetree import ChildrenType, Node, RootNode, WHITESPACE_PTYPE, \
    TOKEN_PTYPE, ZOMBIE_TAG, EMPTY_NODE, EMPTY_PTYPE, ResultType, LEAF_NODE
from DHParser.toolkit import sane_parser_name, escape_ctrl_chars, re, cython, \
    abbreviate_middle, RX_NEVER_MATCH, RxPatternType, linebreaks, line_col


__all__ = ('ParserError',
           'ApplyFunc',
           'FlagFunc',
           'ParseFunc',
           'Parser',
           'AnalysisError',
           'GrammarError',
           'Grammar',
           'Always',
           'Never',
           'AnyChar',
           'PreprocessorToken',
           'Text',
           'DropText',
           'RegExp',
           'update_scanner',
           'RE',
           'TKN',
           'Whitespace',
           'DropRegExp',
           'mixin_comment',
           'mixin_nonempty',
           'CombinedParser',
           'TreeReduction',
           'UnaryParser',
           'NaryParser',
           'Drop',
           'Synonym',
           'Option',
           'ZeroOrMore',
           'OneOrMore',
           'NO_MANDATORY',
           'MandatoryNary',
           'Series',
           'Alternative',
           'longest_match',
           'INFINITE',
           'Counted',
           'Interleave',
           'Required',
           'Lookahead',
           'NegativeLookahead',
           'Lookbehind',
           'NegativeLookbehind',
           'is_context_sensitive',
           'ContextSensitive',
           'Capture',
           'Retrieve',
           'Pop',
           'last_value',
           'optional_last_value',
           'matching_bracket',
           'Capture',
           'Retrieve',
           'Pop',
           'Forward')


########################################################################
#
# ParserError class
#
########################################################################


class ParserError(Exception):
    """
    A ``ParserError`` is thrown for those parser errors that allow the
    controlled re-entrance of the parsing process after the error occurred.
    If a reentry-rule has been configured for the parser where the error
    occurred, the parser guard can resume the parsing process.

    Currently, the only case when a ``ParserError`` is thrown (and not some
    different kind of error like ``UnknownParserError``) is when a `Series`-
    or `Interleave`-parser detects a missing mandatory element.
    """
    def __init__(self,
                 parser: 'Parser',
                 node: Node,
                 node_orig_len: int,
                 location: int,
                 error: Error, *,
                 first_throw: bool):
        assert node is not None
        self.parser = parser  # type: 'Parser'
        self.node = node      # type: Node
        self.node_orig_len = node_orig_len  # type: int
        self.location = location  # type: int
        self.error = error    # type: Error
        self.first_throw = first_throw   # type: bool
        self.attributes_locked = frozenset({'parser', 'node', 'location', 'error', 'first_throw'})
        self.callstack_snapshot = []  # type: List[CallItem]  # name, location

    def __setattr__(self, name, value):
        if name == "attributes_locked":
            self.__dict__[name] = value
        elif "attributes_locked" not in self.__dict__ \
                or name not in self.__dict__['attributes_locked']:
            self.__dict__[name] = value
        else:
            raise TypeError('Attribute %s of ParserError-object must not be reassigned!' % name)

    def __str__(self):
        snippet = self.parser.grammar.document__[self.location:self.location + 25]
        return "%i: %s    %s (%s)" \
               % (self.node.pos, snippet, repr(self.node), str(self.error))

    def new_PE(self, **kwargs):
        """Returns a new ParserError object with the same attribute values
        as `self`, except those that are reassigned in `**kwargs`.::

            >>> pe = ParserError(Parser(), Node('test', ""), 0, 0, Error("", 0), first_throw=True)
            >>> pe_derived = pe.new_PE(first_throw = False)
            >>> pe.first_throw
            True
            >>> pe_derived.first_throw
            False
        """
        args = {"parser": self.parser,
                "node": self.node,
                "node_orig_len": self.node_orig_len,
                "location": self.location,
                "error": self.error,
                "first_throw": self.first_throw}
        assert len(kwargs.keys() - args.keys()) == 0, str(kwargs.keys() - args.keys())
        args.update(kwargs)
        pe = ParserError(**args)
        pe.callstack_snapshot = self.callstack_snapshot
        return pe


PatternMatchType = Union[RxPatternType, str, Callable, 'Parser']
ErrorMessagesType = List[Tuple[PatternMatchType, str]]
ResumeList = Sequence[PatternMatchType]  # list of strings or regular expressions
ReentryPointAlgorithm = Callable[[StringView, int, int], Tuple[int, int]]
# (text, start point, end point) => (reentry point, match length)
# A return value of (-1, x) means that no reentry point before the end of the document was found


# @cython.returns(cython.int)
# must not use: @functools.lru_cache(), because resume-function may contain
# context sensitive parsers!!!
@cython.locals(upper_limit=cython.int, closest_match=cython.int, pos=cython.int)
def reentry_point(rest: StringView,
                  rules: ResumeList,
                  comment_regex,
                  search_window: int = -1) -> Tuple[int, Node]:
    """
    Finds the point where parsing should resume after a ParserError has been caught.
    The algorithm makes sure that this reentry-point does not lie inside a comment.
    The re-entry point is always the point after the end of the match of the regular
    expression defining the re-entry point. (Use look ahead, if you want to define
    the re-entry point by what follows rather than by what text precedes the point.)

    REMARK: The algorithm assumes that any stretch of the document that matches
    `comment_regex` is actually a comment. It is possible to define grammars,
    where the use of comments is restricted to certain areas and that allow to
    use constructs that look like comments (i.e. will be matched by `comment_regex`)
    but are none in other areas. For example::

            my_string = "# This is not a comment"; foo()  # This is a comment
            bar()

    Here the reentry-algorithm would overlook `foo()` and jump directly to `bar()`.
    However, since the reentry-algorithm only needs to be good enough to do its
    work, this seems acceptable.

    :param rest:  The rest of the parsed text or, in other words, the point where
        a ParserError was thrown
    :param rules: A list of strings, regular expressions or search functions.
        The rest of the text is searched for each of these. The closest match
        is the point where parsing will be resumed
    :param comment_regex: A regular expression object that matches comments
    :param search_window: The maximum size of the search window for finding the
        reentry-point. A value smaller than zero means that the complete remaining
        text will be searched. A value of zero effectively turns of resuming after
        error
    :return: A tuple of integer index of the closest reentry point and a Node
        capturing all text from ``rest`` up to this point or ``(-1, None)`` if no
        reentry-point was found.
    """
    upper_limit = len(rest) + 1
    closest_match = upper_limit
    skip_node = None
    comments = None  # type: Optional[Iterator]
    if search_window < 0:
        search_window = len(rest)

    @cython.locals(a=cython.int, b=cython.int)
    def next_comment() -> Tuple[int, int]:
        """Returns the [start, end[ intervall of the next comment in the text.
        The comment-iterator start at the beginning of the `rest` of the
        document and is reset for each search rule.
        """
        nonlocal rest, comments
        if comments:
            try:
                m = next(comments)
                a, b = m.span()
                return rest.index(a), rest.index(b)
            except StopIteration:
                comments = None
        return -1, -2

    @cython.locals(start=cython.int)
    def str_search(s, start: int = 0) -> Tuple[int, int]:
        """Returns the starting position of the next occurrence of `s` in
        the `rest` of the document beginning with `start` and the length
        of the match, which in this case is always the length of `s` itself.
        If there is no match, the returned starting position will be -1.
        """
        nonlocal rest
        return rest.find(s, start, start + search_window), len(s)

    @cython.locals(start=cython.int, end=cython.int)
    def rx_search(rx, start: int = 0) -> Tuple[int, int]:
        """Returns the staring position and the length of the next match of
        the regular expression `rx` in the `rest` of the document, starting
        with `start`.
        If there is no match, the returned starting position will be -1.
        """
        nonlocal rest
        m = rest.search(rx, start, start + search_window)
        if m:
            begin, end = m.span()
            return rest.index(begin), end - begin
        return -1, 0

    def algorithm_search(func: ReentryPointAlgorithm, start: int = 0):
        """Returns the next match as a tuple of position and length that
        the reentry-point-search-function `func` yields.
        """
        nonlocal rest
        return func(rest, start, start + search_window)

    @cython.returns(cython.int)
    @cython.locals(a=cython.int, b=cython.int, k=cython.int, length=cython.int)
    def entry_point(search_func, search_rule) -> int:
        """Returns the next reentry-point outside a comment that `search_func`
        yields. If no reentry point is found, the first position after the
        end of the text ("upper limit") is returned."""
        a, b = next_comment()
        k, length = search_func(search_rule)
        while a < b <= k + length:
            a, b = next_comment()
        # find next as long as start or end point of resume regex are inside a comment
        while (a < k < b) or (a < k + length < b):
            k, length = search_func(search_rule, b)
            while a < b <= k:
                a, b = next_comment()
        return k + length if k >= 0 else upper_limit

    # find the closest match
    for rule in rules:
        comments = rest.finditer(comment_regex)
        if isinstance(rule, Parser):
            parser = cast(Parser, rule)
            grammar = parser.grammar
            save = grammar.history_tracking__
            grammar.history_tracking__ = False
            try:
                location = len(parser.grammar.text__) - len(rest)
                _node, _location = parser(location)
                _text = parser.grammar.document__[_location:]
            except ParserError as pe:
                grammar.tree__.new_error(
                    grammar.tree__,
                    f"Error while searching re-entry point with parser {parser}: {pe}",
                    ERROR_WHILE_RECOVERING_FROM_ERROR)
                _node, _text = None, ''
            grammar.history_tracking__ = save
            if _node:
                pos = len(rest) - len(_text)
                if pos < closest_match:
                    closest_match = pos
                    skip_node = _node
        else:
            if callable(rule):
                search_func = algorithm_search
            elif isinstance(rule, str):
                search_func = str_search
            else:
                search_func = rx_search
            pos = entry_point(search_func, rule)
            if pos < closest_match:
                skip_node = None
                closest_match = pos

    # in case no rule matched return -1
    if closest_match == upper_limit:
        closest_match = -1
    if skip_node is None:
        skip_node = Node(ZOMBIE_TAG, rest[:max(closest_match, 0)])
    return closest_match, skip_node


########################################################################
#
# Parser base class
#
########################################################################


ParsingResult = Tuple[Optional[Node], int]
MemoizationDict = Dict[int, ParsingResult]

ApplyFunc = Callable[[List['Parser']], Optional[bool]]
# The return value of `True` stops any further application
FlagFunc = Callable[[ApplyFunc, Set[ApplyFunc]], bool]
ParseFunc = Callable[['Parser', int], ParsingResult]
ParserContext = List['Parser']


class Parser:
    """
    (Abstract) Base class for Parser combinator parsers. Any parser
    object that is actually used for parsing (i.e. no mock parsers)
    should be derived from this class.

    Since parsers can contain other parsers (see classes UnaryOperator
    and NaryOperator) they form a cyclical directed graph. A root
    parser is a parser from which all other parsers can be reached.
    Usually, there is one root parser which serves as the starting
    point of the parsing process. When speaking of "the root parser"
    it is this root parser object that is meant.

    There are two different types of parsers:

    1. *Named parsers* for which a name is set in field `parser.pname`.
       The results produced by these parsers can later be retrieved in
       the AST by the parser name.

    2. *Disposable parsers* where the name-field just contains the empty
       string. AST-transformation of disposable parsers can be hooked
       only to their class name, and not to the individual parser.

    Parser objects are callable and parsing is done by calling a parser
    object with the text to parse.

    If the parser matches it returns a tuple consisting of a node
    representing the root of the concrete syntax tree resulting from the
    match as well as the substring `text[i:]` where i is the length of
    matched text (which can be zero in the case of parsers like
    `ZeroOrMore` or `Option`). If `i > 0` then the parser has "moved
    forward".

    If the parser does not match it returns `(None, text). **Note** that
    this is not the same as an empty match `("", text)`. Any empty match
    can for example be returned by the `ZeroOrMore`-parser in case the
    contained parser is repeated zero times.

    Attributes and Properties:

        pname:  The parser's name.

        disposable: A property indicating that the parser returns
                anonymous nodes. For performance
                reasons this is implemented as an object variable rather
                than a property. This property should always be equal to
                `self.name[0] == ":"`.

        drop_content: A property (for performance reasons implemented as
                simple field) that, if set, induces the parser not to return
                the parsed content or subtree if it has matched but the
                dummy `EMPTY_NODE`. In effect the parsed content will be
                dropped from the concrete syntax tree already. Only
                anonymous (or pseudo-anonymous) parsers are allowed to
                drop content.

        node_name: The name for the nodes that are created by
                the parser. If the parser is named, this is the same as
                `pname`, otherwise it is the name of the parser's type
                prefixed with a colon ":".

        eq_class: A unique number for the class of functionally
                equivalent parsers that this parser belongs to.
                (This serves the purpose of optimizing memoization,
                by tying memoization dictionaries to the classes
                of functionally equivalent parsers, rather than to
                the individual parsers themselves.)

        visited:  Mapping of places this parser has already been to
                during the current parsing process onto the results the
                parser returned at the respective place. This dictionary
                is used to implement memoizing.

        proxied: The original `_parse()`-method is stored here, if a
                proxy (e.g. a tracing debugger) is installed via the
                `set_proxy()`-method.

        _grammar:  A reference to the Grammar object to which the parser
                is attached.

        _symbol:  The name of the closest named parser to which this
                parser is connected in a grammar. If pname is not the
                empty string, this will become the same as pname, when
                the property `symbol` is read for the first time.
    """

    def __init__(self) -> None:
        # assert isinstance(name, str), str(name)
        self.pname = ''               # type: str
        self.disposable = True        # type: bool
        self.drop_content = False     # type: bool
        self.node_name = self.ptype   # type: str
        self.eq_class = id(self)      # type: int
        # this indirection is required for Cython-compatibility
        self._parse_proxy = self._parse  # type: ParseFunc
        try:
            self._grammar = get_grammar_placeholder()  # type: Grammar
        except NameError:
            pass                      # ensures Cython-compatibility
        self._symbol = ''             # type: str
        self.reset()

    def __deepcopy__(self, memo):
        """Deepcopy method of the parser. Upon instantiation of a Grammar-
        object, parsers will be deep-copied to the Grammar object. If a
        derived parser-class changes the signature of the `__init__`-constructor,
        `__deepcopy__`-method must be replaced (i.e. overridden without
        calling the same method from the superclass) by the derived class.
        """
        duplicate = self.__class__()
        copy_parser_base_attrs(self, duplicate)
        return duplicate

    def __repr__(self):
        return self.pname + self.ptype

    def __str__(self):
        return self.pname + (' = ' if self.pname else '') + repr(self)

    @property
    def ptype(self) -> str:
        """Returns a type name for the parser. By default, this is the name of
        the parser class with an added leading colon ':'. """
        return ':' + self.__class__.__name__

    @property
    def symbol(self) -> str:
        """Returns the symbol with which the parser is associated in a grammar.
        This is the closest parser with a pname that contains this parser."""
        if not self._symbol:
            try:
                self._symbol = self.grammar.associated_symbol__(self).pname
            except AttributeError:
                # return an empty string, if parser is not connected to grammar,
                # but be sure not to save the empty string in self._symbol
                return ''
        return self._symbol

    @property
    def repr(self) -> str:
        """Returns the parser's name if it has a name and self.__repr___() otherwise."""
        return self.pname if self.pname else self.__repr__()

    def gen_memoization_dict(self) -> dict:
        """Create and return an empty memoization dictionary. This allows to customize
        memoization dictionaries. The default is to just return a new plain dictionary."""
        return dict()

    def reset(self):
        """Initializes or resets any parser variables. If overwritten,
        the `reset()`-method of the parent class must be called from the
        `reset()`-method of the derived class."""
        # global _GRAMMAR_PLACEHOLDER
        # grammar = self._grammar
        self.visited: MemoizationDict = self.grammar.get_memoization_dict__(self)

    @cython.locals(location=cython.int, next_location=cython.int, gap=cython.int, i=cython.int)
    def __call__(self: 'Parser', location: int) -> ParsingResult:
        """Applies the parser to the given text. This is a wrapper method that adds
        the business intelligence that is common to all parsers. The actual parsing is
        done in the overridden method `_parse()`. This wrapper-method can be thought of
        as a "parser guard", because it guards the parsing process.
        """
        grammar = self._grammar

        try:
            # rollback variable changing operation if parser backtracks to a position
            # before or at the location where the variable changing operation occurred
            if location <= grammar.last_rb__loc__:
                grammar.rollback_to__(location)

            # if location has already been visited by the current parser, return saved result
            visited = self.visited  # using local variable for better performance
            if location in visited:
                # no history recording in case of memoized results!
                return visited[location]

            save_suspend_memoization = grammar.suspend_memoization__
            grammar.suspend_memoization__ = False

            # now, the actual parser call!
            try:
                node, next_location = self._parse_proxy(location)
            except ParserError as pe:
                # catching up with parsing after an error occurred
                gap = pe.location - location
                rules = tuple(grammar.resume_rules__.get(
                    grammar.associated_symbol__(self).pname, []))
                next_location = pe.location + pe.node_orig_len
                rest = grammar.document__[next_location:]
                i, skip_node = reentry_point(rest, rules, grammar.comment_rx__,
                                             grammar.reentry_search_window__)
                if i >= 0 or self == grammar.start_parser__:
                    # either a reentry point was found or the
                    # error has fallen through to the first level
                    assert pe.node._children or (not pe.node.result)
                    # apply reentry-rule or catch error at root-parser
                    if i < 0:  i = 0
                    try:
                        zombie = pe.node.pick_child(ZOMBIE_TAG)  # type: Optional[Node]
                    except (KeyError, ValueError):
                        zombie = None
                    if zombie and not zombie.result:
                        zombie.result = rest[:i]
                        tail = tuple()  # type: ChildrenType
                    else:
                        # nd.attr['err'] = pe.error.message
                        tail = (skip_node,)
                    next_location += i
                    if pe.first_throw:
                        node = pe.node
                        node.result = node._children + tail
                    else:
                        cut = grammar.document__[location:location + gap]
                        node = Node(
                            self.node_name,
                            (Node(ZOMBIE_TAG, cut).with_pos(location), pe.node) + tail) \
                            .with_pos(location)
                # if no re-entry point was found, do any of the following:
                elif pe.first_throw:
                    # just fall through
                    # TODO: Is this case still needed with module "trace"?
                    raise pe.new_PE(first_throw=False)
                elif grammar.tree__.errors[-1].code in \
                        (MANDATORY_CONTINUATION_AT_EOF, MANDATORY_CONTINUATION_AT_EOF_NON_ROOT):
                    # try to create tree as faithful as possible
                    node = Node(self.node_name, pe.node).with_pos(location)
                else:
                    # fall through but skip the gap
                    cut = grammar.document__[location:location + gap]
                    result = (Node(ZOMBIE_TAG, cut).with_pos(location), pe.node) if gap \
                        else pe.node  # type: ResultType
                    raise pe.new_PE(node=Node(self.node_name, result).with_pos(location),
                                    node_orig_len=pe.node_orig_len + gap,
                                    location=location, first_throw=False)

            if node is None:
                if location > grammar.ff_pos__:
                    grammar.ff_pos__ = location
                    grammar.ff_parser__ = self
            elif node is not EMPTY_NODE:
                node._pos = location
            # grammar.suspend_memoization__ = is_context_sensitive(self.parser)
            if not grammar.suspend_memoization__:
                visited[location] = (node, next_location)
                grammar.suspend_memoization__ = save_suspend_memoization

        except RecursionError:
            text = grammar.document__[location:]
            node = Node(ZOMBIE_TAG, str(text[:min(10, max(1, text.find("\n")))]) + " ...")
            node._pos = location
            error = Error("maximum recursion depth of parser reached; potentially due to too many "
                          "errors or left recursion!", location, RECURSION_DEPTH_LIMIT_HIT)
            grammar.tree__.add_error(node, error)
            grammar.most_recent_error__ = ParserError(self, node, node.strlen(), location, error,
                                                      first_throw=False)
            next_location = len(grammar.document__)

        return node, next_location

    def __add__(self, other: 'Parser') -> 'Series':
        """The + operator generates a series-parser that applies two
        parsers in sequence."""
        if isinstance(other, Series):
            return cast('Series', other).__radd__(self)
        return Series(self, other)

    def __or__(self, other: 'Parser') -> 'Alternative':
        """The | operator generates an alternative parser that applies
        the first parser and, if that does not match, the second parser.
        """
        if isinstance(other, Alternative):
            return cast('Alternative', other).__ror__(self)
        return Alternative(self, other)

    def __mul__(self, other: 'Parser') -> 'Interleave':
        """The * operator generates an interleave-parser that applies
        the first parser and the second parser in any possible order
        until both match.
        """
        if isinstance(other, Interleave):
            return cast(Interleave, other).__rmul__(self)
        return Interleave(self, other)

    @cython.locals(location=cython.int)
    def _parse(self, location: int) -> ParsingResult:
        """Applies the parser to the given `text` and returns a node with
        the results or None as well as the text at the position right behind
        the matching string."""
        raise NotImplementedError

    def is_optional(self) -> Optional[bool]:
        """Returns `True`, if the parser can never fail, i.e. never yields
        `None`, instead of a node. Returns `False`, if the parser can fail.
        Returns `None` if it is not known whether the parser can fail.
        """
        return None

    def set_proxy(self, proxy: Optional[ParseFunc]):
        """Sets a proxy that replaces the _parse()-method. Call `set_proxy`
        with `None` to remove a previously set proxy. Typical use case is
        the installation of a tracing debugger. See module `trace`.
        """
        if proxy is None:
            self._parse_proxy = self._parse
        else:
            if not isinstance(proxy, type(self._parse)):
                # assume that proxy is a function and bind it to self
                proxy = proxy.__get__(self, type(self))
            else:
                # if proxy is a method it must be a method of self
                assert proxy.__self__ == self
            self._parse_proxy = cast(ParseFunc, proxy)

    def name(self, pname: str, disposable: bool = False) -> 'Parser':
        """Sets the parser name to `pname` and returns `self`."""
        self.pname = pname
        self.disposable = disposable
        if disposable:
            self.node_name = (':' + pname) if pname else self.ptype
        else:
            self.node_name = pname if pname else self.ptype
        return self

    @property
    def grammar(self) -> 'Grammar':
        try:
            # if not is_grammar_placeholder(self._grammar):
            #     return self._grammar
            # else:
            #     raise ValueError('Grammar has not yet been set!')
            return self._grammar
        except (AttributeError, NameError):
            raise AttributeError('Parser placeholder does not have a grammar!')

    @grammar.setter
    def grammar(self, grammar: 'Grammar'):
        try:
            if is_grammar_placeholder(self._grammar):
                self._grammar = grammar
                # self._grammar_assigned_notifier()
            elif self._grammar != grammar:
                raise AssertionError("Parser has already been assigned"
                                     "to a different Grammar object!")
        except AttributeError:
            pass  # ignore setting of grammar attribute for placeholder parser
        except NameError:  # Cython: No access to _GRAMMAR_PLACEHOLDER, yet :-(
            self._grammar = grammar

    def sub_parsers(self) -> Tuple['Parser', ...]:
        """Returns the list of sub-parsers if there are any.
        Overridden by Unary, Nary and Forward.
        """
        return tuple()

    def descendants(self) -> Iterator[ParserContext]:
        """Returns an iterator over the contexts of self and all descendant parsers,
        avoiding of circles."""
        visited = set()

        def descendants_(parser: Parser, ctx: ParserContext) -> Iterator[ParserContext]:
            if parser not in visited:
                visited.add(parser)
                ctx = ctx + [parser]
                yield ctx
                for p in parser.sub_parsers():
                    yield from descendants_(p, ctx)

        yield from descendants_(self, [])

    def apply(self, func: ApplyFunc) -> Optional[bool]:
        """
        Applies function `func(parser)` recursively to this parser and all
        descendant parsers as long as `func()` returns `None` or `False`.
        Traversal is pre-order. Stops the further application of `func` and
        returns `True` once `func` has returned `True`.

        If `func` has been applied to all descendant parsers without issuing
        a stop signal by returning `True`, `False` is returned.

        This use of the return value allows to use the `apply`-method both
        to issue tests on all descendant parsers (including self) which may be
        decided already after some parsers have been visited without any need
        to visit further parsers. At the same time `apply` can be used to simply
        apply a procedure to all descendant parsers (including self) without
        worrying about forgetting the return value of procedure, because a
        return value of `None` means "carry on".
        """
        for pctx in self.descendants():
            if func(pctx):
                return True
        return False

    def _signature(self) -> Hashable:
        """This method should be implemented by any non-abstract descendant
        parser class. The implementation must make sure that all instances
        that have the same signature always yield the same parsing result
        for the same piece of text.

        It does not hurt, but only wastes an opportunity for optimization,
        if two functionally equivalent parsers provide different signatures.
        It is a serious mistake, though, if two functionally non-equivalent
        parsers have the same signature.

        By returning `id(self)` this mistake will become impossible, but
        it will turn signature-based memoization-optimization off for
        this parser.
        """
        return id(self)

    def signature(self) -> Hashable:
        """Returns a value that is identical for two different
        parser objects if they are functionally equivalent, i.e.
        yield the same return value for the same call parameters:

        >>> a = Text('[')
        >>> b = Text('[')
        >>> c = Text(']')
        >>> a is b
        False
        >>> a.signature() == b.signature()
        True
        >>> a.signature() == c.signature()
        False

        The purpose of parser-signatures is to optimize better
        memoization in cases of code repetition in the grammar.

        DO NOT OVERRIDE THIS METHOD. In order to implement a
        signature function, the protected method `_signature`
        should be overridden instead.
        """
        return self.pname if self.pname else self._signature()


    def static_error(self, msg: str, code: ErrorCode) -> 'AnalysisError':
        return AnalysisError(self.symbol, self, Error(msg, 0, code))

    def static_analysis(self) -> List['AnalysisError']:
        """Analyses the parser for logical errors after the grammar has been
        instantiated."""
        return []


def copy_parser_base_attrs(src: Parser, duplicate: Parser):
    """Duplicates all attributes of the Parser-class from `src` to `duplicate`."""
    duplicate.pname = src.pname
    duplicate.disposable = src.disposable
    duplicate.drop_content = src.drop_content
    duplicate.node_name = src.node_name
    duplicate.eq_class = src.eq_class


def determine_eq_classes(root: Parser):
    """Sorts the parsers originating in root (imperfectly) into equivalence
    classes and assigns respective the class identifier to the `eq_class`-field
    of each parser."""
    eq_classes: Dict[Hashable, int] = {}

    def assign_eq_class(parser_stack: List[Parser]) -> bool:
        nonlocal eq_classes
        p = parser_stack[-1]
        signature = p.signature()
        p.eq_class = eq_classes.setdefault(signature, id(p))
        return False

    root.apply(assign_eq_class)


def Drop(parser: Parser) -> Parser:
    """Returns the parser with the `parser.drop_content`-property set to `True`."""
    assert parser.disposable, "Parser must be anonymous to be allowed to drop ist content."
    if isinstance(parser, Forward):
        cast(Forward, parser).parser.drop_content = True
    parser.drop_content = True
    return parser


PARSER_PLACEHOLDER = None  # type: Optional[Parser]
# Don't access PARSER_PLACEHOLDER directly, use get_parser_placeholder() instead


def get_parser_placeholder() -> Parser:
    global PARSER_PLACEHOLDER
    if PARSER_PLACEHOLDER is None:
        PARSER_PLACEHOLDER = Parser.__new__(Parser)  # Parser()
        PARSER_PLACEHOLDER.pname = ''
        PARSER_PLACEHOLDER.disposable = False
        PARSER_PLACEHOLDER.drop_content = False
        PARSER_PLACEHOLDER.node_name = ':PLACEHOLDER__'
        PARSER_PLACEHOLDER.eq_class = id(PARSER_PLACEHOLDER)
    return cast(Parser, PARSER_PLACEHOLDER)


def is_parser_placeholder(parser: Optional[Parser]) -> bool:
    """Returns True, if `parser` is `None` or merely a placeholder for a parser."""
    return not parser or parser.ptype == ":Parser"


# functions for analysing the parser tree/graph ###


def has_non_autocaptured_symbols(context: List[Parser]) -> Optional[bool]:
    """Returns True, if the context contains a Capture-Parser that is not
    shielded by a Retrieve-Parser. This is the case for captured symbols
    that are not "auto-captured" by a Retrieve-Parser.
    """
    for parser in context:
        if parser.ptype == ":Retrieve":
            break
        elif parser.ptype == ":Capture":
            p = cast(UnaryParser, parser).parser
            while p.ptype in (":Synonym", ":Forward"):
                p = cast(UnaryParser, p).parser
            if not isinstance(p, Retrieve):
                return True
    return None


########################################################################
#
# Grammar class, central administration of all parser of a grammar
#
########################################################################

def mixin_comment(whitespace: str, comment: str) -> str:
    """
    Returns a regular expression pattern that merges comment and whitespace
    regexps. Thus comments can occur wherever whitespace is allowed
    and will be skipped just as implicit whitespace.

    Note, that because this works on the level of regular expressions,
    nesting comments is not possible. It also makes it much harder to
    use directives inside comments (which isn't recommended, anyway).
    """
    if comment:
        whitespace = '(?:' + whitespace + ')'
        comment = '(?:' + comment + ')'
        return '(?:' + whitespace + '(?:' + comment + whitespace + ')*)'
    return whitespace


def mixin_nonempty(whitespace: str) -> str:
    r"""
    Returns a regular expression pattern that matches only if the regular
    expression pattern `whitespace` matches AND if the match is not empty.

    If `whitespace`  does not match the empty string '', anyway,
    then it will be returned unaltered.

    WARNING: ``mixin_nonempty()`` does not work for regular expressions the matched
    strings of which can be followed by a symbol that can also occur at
    the start of the regular expression.

    In particular, it does not work for fixed size regular expressions,
    that is / / or /   / or /\t/ won't work, but / */ or /\s*/ or /\s+/
    do work. There is no test for this. Fixed-size regular expressions
    run through `mixin_nonempty` will not match at anymore if they are applied
    to the beginning or the middle of a sequence of whitespaces!

    In order to be safe, your whitespace regular expressions should follow
    the rule: "Whitespace cannot be followed by whitespace" or "Either
    grab it all or leave it all".

    :param whitespace: a regular expression pattern
    :return: new regular expression pattern that does not match the empty
        string '' any more.
    """
    if re.match(whitespace, ''):
        return r'(?:(?=(.|\n))' + whitespace + r'(?!\1))'
    return whitespace


# # AnalysisError = Tuple[str, Parser, Error]      # pname, parser, error
# class AnalysisError(NamedTuple):
#     symbol: str
#     parser: Parser
#     error: Error

# collections.namedtuple needed for Cython compatibility
AnalysisError = namedtuple('AnalysisError',
    ['symbol',  # type: str
     'parser',  # type: Parser
     'error'    # type: Error
    ], module=__name__)


class GrammarError(Exception):
    """GrammarError will be raised if static analysis reveals errors
    in the grammar.
    """
    def __init__(self, static_analysis_result: List[AnalysisError]):
        assert static_analysis_result  # must not be empty
        self.errors = static_analysis_result

    def __str__(self):
        if len(self.errors) == 1:
            return str(self.errors[0][2])
        return '\n' + '\n'.join(("%i. " % (i + 1) + str(err_tuple[2]))
                                for i, err_tuple in enumerate(self.errors))


RESERVED_PARSER_NAMES = ('root__', 'dwsp__', 'wsp__', 'comment__', 'root_parser__', 'ff_parser__')


def reset_parser(ctx):
    return ctx[-1].reset()


class Grammar:
    r"""
    Class Grammar directs the parsing process and stores global state
    information of the parsers, i.e. state information that is shared
    accross parsers.

    Grammars are basically collections of parser objects, which are
    connected to an instance object of class Grammar. There exist two
    ways of connecting parsers to grammar objects: Either by passing
    the root parser object to the constructor of a Grammar object
    ("direct instantiation"), or by assigning the root parser to the
    class variable "root__" of a descendant class of class Grammar.

    Example for direct instantiation of a grammar::

        >>> number = RE(r'\d+') + RE(r'\.') + RE(r'\d+') | RE(r'\d+')
        >>> number_parser = Grammar(number)
        >>> number_parser("3.1416").content
        '3.1416'

    Collecting the parsers that define a grammar in a descendant class of
    class Grammar and assigning the named parsers to class variables
    rather than global variables has several advantages:

    1. It keeps the namespace clean.

    2. The parser names of named parsers do not need to be passed to the
       constructor of the Parser object explicitly, but it suffices to
       assign them to class variables, which results in better
       readability of the Python code.
       See classmethod `Grammar._assign_parser_names__()`

    3. The parsers in the class do not necessarily need to be connected
       to one single root parser, which is helpful for testing and when
       building up a parser gradually from several components.

    As a consequence, though, it is highly recommended that a Grammar
    class should not define any other variables or methods with names
    that are legal parser names. A name ending with a double
    underscore '__' is *not* a legal parser name and can safely be
    used.

    Example::

        class Arithmetic(Grammar):
            # special fields for implicit whitespace and comment configuration
            COMMENT__ = r'#.*(?:\n|$)'  # Python style comments
            wspR__ = mixin_comment(whitespace=r'[\t ]*', comment=COMMENT__)

            # parsers
            expression = Forward()
            INTEGER = RE('\\d+')
            factor = INTEGER | TKN("(") + expression + TKN(")")
            term = factor + ZeroOrMore((TKN("*") | TKN("/")) + factor)
            expression.set(term + ZeroOrMore((TKN("+") | TKN("-")) + term))
            root__ = expression

    Upon instantiation the parser objects are deep-copied to the
    Grammar object and assigned to object variables of the same name.
    For any parser that is directly assigned to a class variable the
    field `parser.pname` contains the variable name after instantiation
    of the Grammar class. The parser will nevertheless remain anonymous
    with respect to the tag names of the nodes it generates, if its name
    is matched by the `disposable__` regular expression.
    If one and the same parser is assigned to several class variables
    such as, for example, the parser `expression` in the example above,
    which is also assigned to `root__`, the first name sticks.

    Grammar objects are callable. Calling a grammar object with a UTF-8
    encoded document, initiates the parsing of the document with the
    root parser. The return value is the concrete syntax tree. Grammar
    objects can be reused (i.e. called again) after parsing. Thus, it
    is not necessary to instantiate more than one Grammar object per
    thread.

    Grammar classes contain a few special class fields for implicit
    whitespace and comments that should be overwritten, if the defaults
    (no comments, horizontal right aligned whitespace) don't fit:

    Class Attributes:
        root__:  The root parser of the grammar. Theoretically, all parsers of the
                 grammar should be reachable by the root parser. However, for testing
                 of yet incomplete grammars class Grammar does not assume that this
                 is the case.

        resume_rules__: A mapping of parser names to a list of regular expressions
                that act as rules to find the reentry point if a ParserError was
                thrown during the execution of the parser with the respective name.

        skip_rules__: A mapping of parser names to a list of regular expressions
                that act as rules to find the reentry point if a ParserError was
                thrown during the execution of the parser with the respective name.

        error_messages__: A mapping of parser names to a Tuple of regalar expressions
                and error messages. If a mandatory violation error occurs on a
                specific symbol (i.e. parser name) and any of the regular expressions
                matches the error message of the first matching expression is used
                instead of the generic mandatory violation error messages. This
                allows to answer typical kinds of errors (say putting a colon ","
                where a semi-colon ";" is expected) with more informative error
                messages.

        disposable__: A regular expression to identify names of parsers that are
                assigned to class fields but shall nevertheless yield anonymous
                nodes (i.e. nodes the tag name of which starts with a colon ":"
                followed by the parser's class name).

        parser_initialization__:  Before the grammar class (!) has been initialized,
                 which happens upon the first time it is instantiated (see
                 `:func:_assign_parser_names()` for an explanation), this class
                 field contains a value other than "done". A value of "done" indicates
                 that the class has already been initialized.

        static_analysis_pending__: True as long as no static analysis (see the method
                with the same name for more information) has been done to check
                parser tree for correctness. Static analysis
                is done at instantiation and the flag is then set to false, but it
                can also be carried out once the class has been generated
                (by DHParser.ebnf.EBNFCompiler) and then be set to false in the
                definition of the grammar class already.

        static_analysis_errors__: A list of errors and warnings that were found in the
                static analysis

        parser_names__: The list of the names of all named parsers defined in the
                grammar class

        python_src__:  For the purpose of debugging and inspection, this field can
                 take the python src of the concrete grammar class
                 (see `dsl.grammar_provider`).

    Instance Attributes:
        all_parsers__:  A set of all parsers connected to this grammar object

        comment_rx__:  The compiled regular expression for comments. If no
                comments have been defined, it defaults to RX_NEVER_MATCH
                This instance-attribute will only be defined if a class-attribute
                with the same name does not already exist!

        start_parser__:  During parsing, the parser with which the parsing process
                was started (see method `__call__`) or `None` if no parsing process
                is running.

        unconnected_parsers__: A list of parsers that are not connected to the
                root parser. This list of parsers is collected during instantiation.

        resume_parsers__: A list of parsers that appear either in a resume-rule
                or a skip-rule. This is a subset of ``unconnected_parsers__``

        _dirty_flag__:  A flag indicating that the Grammar has been called at
                least once so that the parsing-variables need to be reset
                when it is called again.

        text__: The text that is currently been parsed or that has mose recently
               been parsed.

        document__:  A string view on the text that has most recently been parsed
                or that is currently being parsed.

        document_length__:  the length of the document.

        document_lbreaks__ (property):  list of linebreaks within the document,
                starting with -1 and ending with EOF. This helps to generate line
                and column number for history recording and will only be
                initialized if :attr:`history_tracking__` is true.

        tree__: The root-node of the parsing tree. This variable is available
               for error-reporting already during parsing  via
               ``self.grammar.tree__.add_error``, but it references the full
               parsing tree only after parsing has been finished.

        _reversed__:  the same text in reverse order - needed by the `Lookbehind`-
                parsers.

        variables__:  A mapping for variable names to a stack of their respective
                string values - needed by the :class:`Capture`-, :class:`Retrieve`-
                and :class:`Pop`-parsers.

        rollback__:  A list of tuples (location, rollback-function) that are
                deposited by the :class:`Capture`- and :class:`Pop`-parsers.
                If the parsing process reaches a dead end then all
                rollback-functions up to the point to which it retreats will be
                called and the state of the variable stack restored accordingly.

        last_rb__loc__:  The last, i.e. most advanced location in the text
                where a variable changing operation occurred. If the parser
                backtracks to a location at or before last_rb__loc__ (i.e.
                location < last_rb__loc__) then a rollback of all variable
                changing operations is necessary that occurred after the
                location to which the parser backtracks. This is done by
                calling method :func:`rollback_to__(location)`.

        :ivar ff_pos__: The "farthest fail", i.e. the highest location in the
                document where a parser failed. This gives a good indication
                where and why parsing failed, if the grammar did not match
                a text.

        :ivar ff_parser__: The parser that failed at the "farthest fail"-location
                `ff_pos__`

        suspend_memoization__: A flag that if set suspends memoization of
                results from returning parsers. This flag is needed by the
                left-recursion handling algorithm (see `Parser.__call__`
                and `Forward.__call__`) as well as the context-sensitive
                parsers (see function `Grammar.push_rollback__()`).

        left_recursion__: Turns on left-recursion handling. This prevents the
                recursive descent parser to get caught in an infinite loop
                (resulting in a maximum recursion depth reached error) when
                the grammar definition contains left recursions.

        associated_symbol_cache__: A cache for the associated_symbol__()-method.

        # mirrored class attributes:

        static_analysis_pending__: A pointer to the class attribute of the same name.
                (See the description above.) If the class is instantiated with a
                parser, this pointer will be overwritten with an instance variable
                that serves the same function.

        static_analysis_errors__: A pointer to the class attribute of the same name.
                (See the description above.) If the class is instantiated with a
                parser, this pointer will be overwritten with an instance variable
                that serves the same function.

        # tracing and debugging support

        # These parameters are needed by the debugging functions in module
        # `trace.py`. They should not be manipulated by the users of class
        #  Grammar directly.

        history_tracking__:  A flag indicating that the parsing history is
                being tracked. This flag should not be manipulated by the
                user. Use `trace.set_tracer(grammar, trace.trace_history)` to
                turn (full) history tracking on and
                `trace.set_tracer(grammar, None)` to turn it off. Default is off.

        resume_notices__: A flag indicating that resume messages are generated
                in addition to the error messages, in case the parser was able
                to resume after an error. Use `trace.resume_notices(grammar)` to
                turn resume messages on and `trace.set_tracer(grammar, None)`
                to turn resume messages (as well as history recording) off.
                Default is off.

        call_stack__:  A stack of the tag names and locations of all parsers
                in the call chain to the currently processed parser during
                parsing. The call stack can be thought of as a breadcrumb trail.
                This is required for recording the parser history (for debugging)
                and, eventually, i.e. one day in the future, for tracing through
                the parsing process.

        history__:  A list of history records. A history record is appended to
                the list each time a parser either matches, fails or if a
                parser-error occurs. See class `log.HistoryRecord`. History
                records store copies of the current call stack.

        moving_forward__: This flag indicates that the parsing process is currently
                moving forward. It is needed to reduce noise in history recording
                and should not be considered as having a valid value if history
                recording is turned off! (See :func:`Parser.__call__`)

        most_recent_error__: The most recent parser error that has occurred
                or `None`. This can be read by tracers. See module `trace`


        # Configuration parameters.

        # The values of these parameters are copied from the global configuration
        # in the constructor of the Grammar object. (see mpodule `configuration.py`)

        max_parser_dropouts__: Maximum allowed number of retries after errors
                where the parser would exit before the complete document has
                been parsed. Default is 1, as usually the retry-attemts lead
                to a proliferation of senseless error messages.

        reentry_search_window__: The number of following characters that the
                parser considers when searching a reentry point when a syntax error
                has been encountered. Default is 10.000 characters.
    """
    python_src__ = ''  # type: str
    root__ = get_parser_placeholder()   # type: Parser  # TODO: too early initialization of Parser?
    # root__ must be overwritten with the root-parser by grammar subclass
    parser_initialization__ = ["pending"]  # type: List[str]
    resume_rules__ = dict()        # type: Dict[str, ResumeList]
    skip_rules__ = dict()          # type: Dict[str, ResumeList]
    error_messages__ = dict()      # type: Dict[str, Tuple[PatternMatchType, str]]
    disposable__ = RX_NEVER_MATCH  # type: RxPatternType
    # some default values
    COMMENT__ = r''  # type: str  # r'#.*'  or r'#.*(?:\n|$)' if combined with horizontal wspc
    WHITESPACE__ = r'[ \t]*(?:\n[ \t]*)?(?!\n)'  # spaces plus at most a single linefeed
    WSP_RE__ = mixin_comment(whitespace=WHITESPACE__, comment=COMMENT__)  # type: str
    static_analysis_pending__ = [True]  # type: List[bool]
    static_analysis_errors__ = []  # type: List[AnalysisError]
    parser_names__ = []            # type: List[str]

    @classmethod
    def _assign_parser_names__(cls):
        """
        Initializes the `parser.pname` fields of those
        Parser objects that are directly assigned to a class field with
        the field's name, e.g.::

            class Grammar(Grammar):
                ...
                symbol = RE(r'(?!\\d)\\w+')

        After the call of this method symbol.pname == "symbol" holds.
        Parser names starting or ending with a double underscore like
        ``root__`` will be ignored. See :func:`sane_parser_name()`

        This is done only once, upon the first instantiation of the
        grammar class!

        Attention: If there exists more than one reference to the same
        parser, only the first one will be chosen for python versions
        greater or equal 3.6.  For python version <= 3.5 an arbitrarily
        selected reference will be chosen. See PEP 520
        (www.python.org/dev/peps/pep-0520/) for an explanation of why.
        """
        if cls.parser_initialization__[0] != "done" and cls != Grammar:
            cdict = cls.__dict__
            # cls.static_analysis_errors__ = []
            cls.parser_names__ = []
            for entry, parser in cdict.items():
                if isinstance(parser, Parser) and entry not in RESERVED_PARSER_NAMES:
                    anonymous = True if cls.disposable__.match(entry) else False
                    assert anonymous or not parser.drop_content, entry
                    if isinstance(parser, Forward):
                        if not cast(Forward, parser).parser.pname:
                            cast(Forward, parser).parser.name(entry, anonymous)
                            # cast(Forward, parser).parser.pname = entry
                            # cast(Forward, parser).parser.disposable = anonymous
                    else:
                        parser.name(entry, anonymous)
                        # parser.pname = entry
                        # parser.disposable = anonymous
                    cls.parser_names__.append(entry)
            if not is_parser_placeholder(cls.root__):
                determine_eq_classes(cls.root__)
            # if cls != Grammar:
            cls.parser_initialization__ = ["done"]  # (over-)write subclass-variable


    def __deepcopy__(self, memo):
        duplicate = self.__class__(self.root_parser__)
        duplicate.history_tracking__ = self.history_tracking__
        duplicate.resume_notices__ = self.resume_notices__
        duplicate.max_parser_dropouts__ = self.max_parser_dropouts__
        duplicate.reentry_search_window__ = self.reentry_search_window__
        return duplicate


    def _add_parser__(self, context: List[Parser]) -> None:
        """
        Adds the particular copy of the parser object to this
        particular instance of Grammar.
        """
        parser = context[-1]
        if parser not in self.all_parsers__:
            if parser.pname:
                # prevent overwriting instance variables or parsers of a different class
                # assert (parser.pname not in self.__dict__
                #         or isinstance(self.__dict__[parser.pname], parser.__class__)), \
                #     ('Cannot add parser "%s" because a field with the same name '
                #      'already exists in grammar object: %s!'
                #      % (parser.pname, str(self.__dict__[parser.pname])))
                if parser.pname in self.__dict__:
                    assert (isinstance(self.__dict__[parser.pname], Forward)
                            or isinstance(self.__dict__[parser.pname], parser.__class__)), \
                        ('Cannot add parser "%s" because a field with the same name '
                         'already exists in grammar object: %s!'
                         % (parser.pname, str(self.__dict__[parser.pname])))
                else:
                    setattr(self, parser.pname, parser)
            elif isinstance(parser, Forward):
                setattr(self, cast(Forward, parser).parser.pname, parser)
            # # see Parser.name()
            # if parser.disposable:
            #     parser.name = (':' + parser.pname) if parser.pname else parser.ptype
            # else:
            #     parser.name = parser.pname
            # parser.name(parser.pname, parser.disposable)
            self.all_parsers__.add(parser)
            parser.grammar = self


    def __init__(self, root: Parser = None, static_analysis: Optional[bool] = None) -> None:
        """Constructor of class Grammar.

        :param root: If not None, this is going to be the root parser of the grammar.
            This allows to first construct an ensemble of parser objects and then
            link those objects in a grammar-object, rather than adding the parsers
            as fields to a derived class of class Grammar. (See the doc-tests in this
            module for examples.)
        :param static_analysis: If not None, this overrides the config value
            "static_analysis".
        """
        self.all_parsers__ = set()             # type: Set[Parser]
        # add compiled regular expression for comments, if it does not already exist
        if not hasattr(self, 'comment_rx__') or self.comment_rx__ is None:
            if hasattr(self.__class__, 'COMMENT__') and self.__class__.COMMENT__:
                self.comment_rx__ = re.compile(self.__class__.COMMENT__)
            else:
                self.comment_rx__ = RX_NEVER_MATCH
        else:
            assert ((self.__class__.COMMENT__
                     and self.__class__.COMMENT__ == self.comment_rx__.pattern)
                    or (not self.__class__.COMMENT__ and self.comment_rx__ == RX_NEVER_MATCH))
        self.start_parser__ = None               # type: Optional[Parser]
        self._dirty_flag__ = False               # type: bool
        self.left_recursion__ = get_config_value('left_recursion')                # type: bool
        self.history_tracking__ = get_config_value('history_tracking')            # type: bool
        self.resume_notices__ = get_config_value('resume_notices')                # type: bool
        self.max_parser_dropouts__ = get_config_value('max_parser_dropouts')      # type: int
        self.reentry_search_window__ = get_config_value('reentry_search_window')  # type: int
        self.associated_symbol_cache__ = dict()                   # type: Dict[Parser, Parser]
        self._reset__()

        # prepare parsers in the class, first
        self.__class__._assign_parser_names__()

        # then deep-copy the parser tree from class to instance;
        # parsers not connected to the root object will be copied later
        # on demand (see Grammar.__getitem__()).
        # (Usually, all parsers should be connected to the root object. But
        # during testing and development this does not need to be the case.)
        if root:
            determine_eq_classes(root)
            self.root_parser__ = copy.deepcopy(root)
            if not self.root_parser__.pname:
                self.root_parser__.name("root", disposable=False)
                # TODO: Reset name and name after parsing has been finished
                # self.root_parser__.pname = "root"
                # self.root_parser__.disposable = False
            self.static_analysis_pending__ = [True]  # type: List[bool]
            self.static_analysis_errors__ = []       # type: List[AnalysisError]
        else:
            assert self.__class__ == Grammar or not is_parser_placeholder(self.__class__.root__),\
                "Please add `root__` field to definition of class " + self.__class__.__name__
            self.root_parser__ = copy.deepcopy(self.__class__.root__)
            self.static_analysis_pending__ = self.__class__.static_analysis_pending__
            self.static_analysis_errors__ = self.__class__.static_analysis_errors__
        self.static_analysis_caches__ = dict()  # type: Dict[str, Dict]

        self.root_parser__.apply(self._add_parser__)
        root_connected = frozenset(self.all_parsers__)

        assert 'root_parser__' in self.__dict__
        assert self.root_parser__ == self.__dict__['root_parser__']
        self.ff_parser__ = self.root_parser__
        self.root_parser__.apply(lambda ctx: ctx[-1].reset())
        self.unconnected_parsers__: List[Parser] = []
        self.resume_parsers__: List[Parser] = []
        resume_lists = []
        if hasattr(self, 'resume_rules__'):
            resume_lists.extend(self.resume_rules__.values())
        if hasattr(self, 'skip_rules__'):
            resume_lists.extend(self.skip_rules__.values())
        for l in resume_lists:
            for i in range(len(l)):
                if isinstance(l[i], Parser):
                    p = self[l[i].pname]
                    l[i] = p
                    if p not in root_connected:
                        self.unconnected_parsers__.append(p)
                        self.resume_parsers__.append(p)
                        p.apply(self._add_parser__)
        for name in self.__class__.parser_names__:
            parser = self[name]
            if parser not in root_connected:
                self.unconnected_parsers__.append(parser)
                parser.apply(self._add_parser__)

        if (self.static_analysis_pending__
            and (static_analysis
                 or (static_analysis is None
                     and get_config_value('static_analysis') in {'early', 'late'}))):
            analysis_errors = self.static_analysis__()
            # clears any stored errors without overwriting the pointer
            while self.static_analysis_errors__:
                self.static_analysis_errors__.pop()
            self.static_analysis_errors__.extend(analysis_errors)
            self.static_analysis_pending__.pop()
            # raise a GrammarError even if result only contains warnings.
            # It is up to the caller to decide whether to ignore warnings
            # # has_errors = any(is_error(tpl[-1].code) for tpl in result)
            # # if has_errors
            if has_errors([ae.error for ae in analysis_errors], ERROR):
                raise GrammarError(analysis_errors)
                # else:
                    # print(f'\nGrammar warnings in {self.__class__.__name__}!\n')
                    # for ae in analysis_errors:
                    #     print(f'{ae.symbol} -> {ae.parser}: {ae.error}')
                    # print('\n\n')

    def __str__(self):
        return self.__class__.__name__


    def __getitem__(self, key):
        try:
            return self.__dict__[key]
        except KeyError:
            #  p = getattr(self, key, None)
            parser_template = getattr(self.__class__, key, None)
            if parser_template:
                # add parser to grammar object on the fly...
                parser = copy.deepcopy(parser_template)
                parser.apply(self._add_parser__)
                assert self[key] == parser
                return self[key]
            raise AttributeError(f'Unknown parser "{key}" in grammar {self.__class__.__name__}!')


    def __contains__(self, key):
        return key in self.__dict__ or hasattr(self, key)


    def _reset__(self):
        self.tree__: RootNode = RootNode()
        self.text__: str = ''
        self.document__: StringView = EMPTY_STRING_VIEW
        self._reversed__: StringView = EMPTY_STRING_VIEW
        self.document_length__: int = 0
        self._document_lbreaks__: List[int] = []
        # variables stored and recalled by Capture and Retrieve parsers
        self.variables__: DefaultDict[str, List[str]] = defaultdict(lambda: [])
        self.rollback__: List[Tuple[int, Callable]] = []
        self.last_rb__loc__: int = -2
        self.suspend_memoization__: bool = False
        # memoization dictionaries, one per parser equivalence class
        self.memoization__: Dict[int, MemoizationDict] = {}
        # support for call stack tracing
        self.call_stack__: List[CallItem] = []  # name, location
        # snapshots of call stacks
        self.history__: List[HistoryRecord] = []
        # also needed for call stack tracing
        self.moving_forward__: bool = False
        self.most_recent_error__: Optional[ParserError] = None
        # farthest fail error reporting
        self.ff_pos__: int = -1
        try:
            self.ff_parser__: Parser = self.root_parser__
        except AttributeError:
            self.ff_parser__: Parser = get_parser_placeholder()

    @property
    def reversed__(self) -> StringView:
        """
        Returns a reversed version of the currently parsed document. As
        about the only case where this is needed is the Lookbehind-parser,
        this is done lazily.
        """
        if not self._reversed__:
            self._reversed__ = StringView(self.document__.get_text()[::-1])
        return self._reversed__


    def get_memoization_dict__(self, parser: Parser) -> MemoizationDict:
        """Returns the memoization dictionary for the parser's equivalence class.
        """
        try:
            return self.memoization__.setdefault(parser.eq_class, parser.gen_memoization_dict())
        except AttributeError:  # happens when grammar object is the _GRAMMAR_PLACEHOLDER
            return dict()


    def __call__(self,
                 document: str,
                 start_parser: Union[str, Parser] = "root_parser__",
                 source_mapping: Optional[SourceMapFunc] = None,
                 *, complete_match: bool = True) -> RootNode:
        """
        Parses a document with parser-combinators.

        Args:
            document (str): The source text to be parsed.
            start_parser (str or Parser): The name of the parser with which
                to start. This is useful for testing particular parsers
                (i.e. particular parts of the EBNF-Grammar.)
            complete_match (bool): If True, an error is generated, if
                `start_parser` did not match the entire document.
        Returns:
            Node: The root node to the parse tree.
        """

        @cython.returns(cython.int)
        def tail_pos(predecessors: Union[List[Node], Tuple[Node, ...], None]) -> int:
            """Adds the position after the last node in the list of
            predecessors to the node."""
            if predecessors:
                tail = predecessors[-1].pick(LEAF_NODE, reverse=True, include_root=True)
                return tail.pos + tail.strlen()
            return 0

        def lookahead_failure_only(parser):
            """EXPERIMENTAL!

            Checks if failure to match document was only due to a succeeding
            lookahead parser, which is a common design pattern that can break test
            cases. (Testing for this case allows to modify the error message, so
            that the testing framework knows that the failure is only a
            test-case-artifact and no real failure.
            (See test/test_testing.TestLookahead !))
            """
            def is_lookahead(name: str) -> bool:
                return (name in self and isinstance(self[name], Lookahead)
                        or name[0] == ':' and issubclass(eval(name[1:]), Lookahead))

            last_record = self.history__[-2] if len(self.history__) > 1 \
                else None  # type: Optional[HistoryRecord]
            return last_record and parser != self.root_parser__ \
                and any(h.status == HistoryRecord.MATCH
                        and any(is_lookahead(tn) and location >= len(self.document__)
                                for tn, location in h.call_stack)
                        for h in self.history__[:-1])

        # assert isinstance(document, str), type(document)
        parser = self[start_parser] if isinstance(start_parser, str) else start_parser
        assert parser.grammar == self, "Cannot run parsers from a different grammar object!" \
                                       " %s vs. %s" % (str(self), str(parser.grammar))

        if self._dirty_flag__:
            self._reset__()
            parser.apply(reset_parser)
            for p in self.resume_parsers__:  p.apply(reset_parser)
        else:
            self._dirty_flag__ = True

        self.start_parser__ = parser
        assert isinstance(document, str)
        self.text__ = document
        self.document__ = StringView(document)
        self.document_length__ = len(self.document__)
        self._document_lbreaks__ = linebreaks(document) if self.history_tracking__ else []
        # done by reset: self.last_rb__loc__ = -1  # rollback location
        result = None  # type: Optional[Node]
        stitches = []  # type: List[Node]
        L = len(self.document__)
        if L == 0:
            try:
                result, _ = parser(0)
            except ParserError as pe:
                result = pe.node
            if result is None:
                result = Node(ZOMBIE_TAG, '').with_pos(0)
                if lookahead_failure_only(parser):
                    self.tree__.new_error(
                        result, 'Parser "%s" only did not match empty document '
                                'because of lookahead' % str(parser),
                        PARSER_LOOKAHEAD_FAILURE_ONLY)
                else:
                    self.tree__.new_error(
                        result, 'Parser "%s" did not match empty document.' % str(parser),
                        PARSER_STOPPED_BEFORE_END)

        # copy to local variable, so break condition can be triggered manually
        max_parser_dropouts = self.max_parser_dropouts__
        location = 0
        while location < L and len(stitches) < max_parser_dropouts:
            try:
                result, location = parser(location)
            except ParserError as pe:
                result, location = pe.node, L
            if result is EMPTY_NODE:  # don't ever deal out the EMPTY_NODE singleton!
                result = Node(EMPTY_PTYPE, '').with_pos(0)
<<<<<<< HEAD

            if rest and complete_match:
=======
            if location < L and complete_match:
                rest = self.document__[location:]
>>>>>>> 8dcb3518
                fwd = rest.find("\n") + 1 or len(rest)
                skip, location = rest[:fwd], location + fwd
                if result is None or (result.name == ZOMBIE_TAG and len(result) == 0):
                    err_pos = self.ff_pos__
                    associated_symbol = self.associated_symbol__(self.ff_parser__)
                    if associated_symbol != self.ff_parser__:
                        err_pname = associated_symbol.pname + '->' + str(self.ff_parser__)
                    else:
                        err_pname = str(associated_symbol)
                    err_text = self.document__[err_pos:err_pos + 20]
                    if err_pos + 20 < len(self.document__) - 1:  err_text += ' ...'
                    # Check if a Lookahead-Parser did match. Needed for testing, because
                    # in a test case this is not necessarily an error.
                    if lookahead_failure_only(parser):
                        # error_msg = # f'Parser "{parser.name}" stopped before end, because ' \
                        error_msg = f'Parser "{err_pname}" did not match: »{err_text}« ' \
                                    f'- but only because of lookahead.'
                        error_code = PARSER_LOOKAHEAD_FAILURE_ONLY
                    else:
                        # error_msg = f'Parser "{parser.name}" stopped before end, because' \
                        error_msg = f'Parser "{err_pname}" did not match: »{err_text}«'
                        error_code = PARSER_STOPPED_BEFORE_END
                    if self.history_tracking__:
                        error_msg += '\n    Most advanced fail: %s\n    Last match:    %s;' % \
                                     (str(HistoryRecord.most_advanced_fail(self.history__)),
                                      str(HistoryRecord.last_match(self.history__)))
                else:
                    stitches.append(result)
                    for h in reversed(self.history__):
                        if h.node and (h.node.name != EMPTY_NODE.name or h.node.result) \
                                and any('Lookahead' in tag for tag, _ in h.call_stack):
                            break
                    else:
                        h = HistoryRecord([], Node(EMPTY_NODE.name, '').with_pos(0),
                                          StringView(''), (0, 0))
                    if h.status in (h.MATCH, h.DROP) \
                            and (h.node.pos + h.node.strlen() == len(self.document__)):
                        # TODO: this case still needs unit-tests and support in testing.py
                        err_pos = h.node.pos
                        error_msg = "Parser stopped before end, but matched with lookahead."
                        error_code = PARSER_LOOKAHEAD_MATCH_ONLY
                        max_parser_dropouts = -1  # no further retries!
                    else:
                        i = self.ff_pos__ if self.ff_pos__ >= 0 else tail_pos(stitches)
                        err_pos = i
                        fs = self.document__[i:i + 10].replace('\n', '\\n')
                        if i + 10 < len(self.document__) - 1:  fs += '...'
                        root_name = self.associated_symbol__(self.start_parser__).pname
                        error_msg = f'Parser "{root_name}" ' \
                            f"stopped before end, at: »{fs}«" + \
                            (("Trying to recover" +
                              (" but stopping history recording at this point."
                               if self.history_tracking__ else "..."))
                             if len(stitches) < self.max_parser_dropouts__
                             else " too often!" if self.max_parser_dropouts__ > 1 else " " +
                             "Terminating parser.")
                        error_code = PARSER_STOPPED_BEFORE_END
                stitch = Node(ZOMBIE_TAG, skip).with_pos(tail_pos(stitches))
                stitches.append(stitch)
                if stitch.pos > 0:
                    if self.ff_pos__ > err_pos:
                        l, c = line_col(linebreaks(self.document__), self.ff_pos__)
                        error_msg = f'Farthest Fail at {l}:{c}, ' + error_msg
                    err_pos = max(err_pos, stitch.pos)
                if len(stitches) > 2:
                    error_msg = f'Error after {len(stitches) - 2}. reentry: ' + error_msg
                    err_code = PARSER_STOPPED_ON_RETRY
                    err_pos = stitch.pos  # in this case stich.pos is more important than ff_pos
                if error_code in {PARSER_LOOKAHEAD_MATCH_ONLY, PARSER_LOOKAHEAD_FAILURE_ONLY} \
                        or not any(e.pos == err_pos for e in self.tree__.errors):
                    error = Error(error_msg, err_pos, error_code)
                    self.tree__.add_error(stitch, error)
                    if self.history_tracking__:
                        lc = line_col(self.document_lbreaks__, error.pos)
                        self.history__.append(HistoryRecord(
                            [(stitch.name, stitch.pos)], stitch,
                            self.document__[error.pos:], lc, [error]))
            else:
                # if complete_match is False, ignore the rest and leave while loop
<<<<<<< HEAD
                rest = StringView('')

=======
                location = L
>>>>>>> 8dcb3518
        if stitches:
            if location < L:
                stitches.append(Node(ZOMBIE_TAG, self.document__[location:])\
                                .with_pos(tail_pos(stitches)))
            result = Node(ZOMBIE_TAG, tuple(stitches)).with_pos(0)

        if any(self.variables__.values()):
                # capture stack not empty will only be reported for root-parsers
                # to avoid false negatives when testing
            error_msg = "Capture-stack not empty after end of parsing: " \
                + ', '.join(f'{v} {len(l)} {"items" if len(l) > 1 else "item"}'
                            for v, l in self.variables__.items() if len(l) >= 1)
            if parser.apply(has_non_autocaptured_symbols):
                if all(cast(Capture, self[v]).can_capture_zero_length
                       for v, l in self.variables__.items() if len(l) >= 1):
                    error_code = CAPTURE_STACK_NOT_EMPTY_WARNING
                elif parser is self.root_parser__:
                    error_code = CAPTURE_STACK_NOT_EMPTY
                else:
                    error_code = CAPTURE_STACK_NOT_EMPTY_NON_ROOT_ONLY
            else:
                error_code = AUTOCAPTURED_SYMBOL_NOT_CLEARED if parser is self.root_parser__ \
                             else AUTOCAPTURED_SYMBOL_NOT_CLEARED_NON_ROOT
            if result:
                if result.children:
                    # add another child node at the end to ensure that the position
                    # of the error will be the end of the text. Otherwise, the error
                    # message above ("...after end of parsing") would appear illogical.
                    error_node = Node(ZOMBIE_TAG, '').with_pos(tail_pos(result.children))
                    self.tree__.new_error(error_node, error_msg, error_code)
                    result.result = result.children + (error_node,)
                else:
                    self.tree__.new_error(result, error_msg, error_code)

        self.tree__.swallow(result, document, source_mapping)
        if not self.tree__.source:  self.tree__.source = document
        self.start_parser__ = None
        return self.tree__


    def match(self,
              parser: Union[str, Parser],
              string: str,
              source_mapping: Optional[SourceMapFunc] = None):
        """Returns the matched string, if the parser matches the
        beginning of a string or ``None`` if the parser does not match."""
        result = self(string, parser, source_mapping, complete_match=False)
        if has_errors(result.errors):
            return None
        else:
            return str(result)


    def fullmatch(self,
              parser: Union[str, Parser],
              string: str,
              source_mapping: Optional[SourceMapFunc] = None):
        """Returns the matched string, if the parser matches the
        complete string or ``None`` if the parser does not match."""
        result = self(string, parser, source_mapping, complete_match=True)
        if has_errors(result.errors):
            return None
        else:
            return str(result)


    def push_rollback__(self, location, func):
        """
        Adds a rollback function that either removes or re-adds
        values on the variable stack (`self.variables`) that have been
        added (or removed) by Capture or Pop Parsers, the results of
        which have been dismissed.
        """
        self.rollback__.append((location, func))
        self.last_rb__loc__ = location
        # memoization must be suspended to allow recapturing of variables
        self.suspend_memoization__ = True
        # memoization will be turned back on again in Parser.__call__ after
        # the parser that called push_rollback__() has returned.
        # print("PUSH", self.document__[location:location+10].replace('\n', '\\n'), dict(self.variables__))


    @property
    def document_lbreaks__(self) -> List[int]:
        if not self._document_lbreaks__:
            self._document_lbreaks__ = linebreaks(self.document__)
        return self._document_lbreaks__


    def rollback_to__(self, location):
        """
        Rolls back the variable stacks (`self.variables`) to its
        state at an earlier location in the parsed document.
        """
        while self.rollback__ and self.rollback__[-1][0] >= location:
            _, rollback_func = self.rollback__.pop()
            # assert not loc > self.last_rb__loc__, \
            #     "Rollback confusion: line %i, col %i < line %i, col %i" % \
            #     (*line_col(self.document__, len(self.document__) - loc),
            #      *line_col(self.document__, len(self.document__) - self.last_rb__loc__))
            rollback_func()
        self.last_rb__loc__ = self.rollback__[-1][0] if self.rollback__ \
            else -2  # (self.document__.__len__() + 1)
        # print("POP", self.document__[location:location + 10].replace('\n', '\\n'), dict(self.variables__))

    def as_ebnf__(self) -> str:
        """
        Serializes the Grammar object as a grammar-description in the
        Extended Backus-Naur-Form. Does not serialize directives and
        may contain abbreviations with three dots " ... " for very long
        expressions.
        """
        ebnf = ['# This grammar does not include any of the DHParser-specific ',
                '# directives and may contain abbreviations ("...")!', '']
        for entry, parser in self.__dict__.items():
            if isinstance(parser, Parser) and sane_parser_name(entry):
                ebnf.append(str(parser))
        ebnf.append('')
        return '\n'.join(ebnf)


    def associated_symbol__(self, parser: Parser) -> Parser:
        r"""Returns the closest named parser that contains `parser`.
        If `parser` is a named parser itself, `parser` is returned.
        If `parser` is not connected to any symbol in the Grammar,
        an AttributeError is raised.

        >>> word = Series(RegExp(r'\w+'), Whitespace(r'\s*'))
        >>> word.pname = 'word'
        >>> gr = Grammar(word)
        >>> anonymous_re = gr['word'].parsers[0]
        >>> gr.associated_symbol__(anonymous_re).pname
        'word'
        """
        symbol = self.associated_symbol_cache__.get(parser, None)   # type: Optional[Parser]
        if symbol:  return symbol

        def find_symbol_for_parser(context: List[Parser]) -> Optional[bool]:
            nonlocal symbol, parser
            if parser in context[-1].sub_parsers():
                for p in reversed(context):
                    if p.pname:
                        # save the name of the closest containing named parser
                        symbol = p
                        return True  # stop searching
            return False  # continue searching

        if isinstance(parser, Forward) and cast(Forward, parser).parser.pname:
            symbol = cast(Forward, parser).parser
        elif parser.pname:
            symbol = parser
        else:
            self.root_parser__.apply(find_symbol_for_parser)
            for resume_parser in self.unconnected_parsers__:
                resume_parser.apply(find_symbol_for_parser)
            if symbol is None:
                raise AttributeError('Parser %s (%i) is not contained in Grammar!'
                                     % (str(parser), id(parser)))

        self.associated_symbol_cache__[parser] = symbol
        return symbol


    def fill_associated_symbol_cache__(self):
        """Pre-fills the associated symbol cache with an algorithm that
        is more efficient than filling the cache by calling
        ``associated_symbol__()`` on each parser individually.
        """
        symbol = get_parser_placeholder()

        def add_anonymous_descendants(p: Parser):
            nonlocal symbol
            self.associated_symbol_cache__[p] = symbol
            for d in p.sub_parsers():
                if not d.pname and not (isinstance(d, Forward) and cast(Forward, d).parser.pname):
                    add_anonymous_descendants(d)

        for p in self.all_parsers__:
            if isinstance(p, Forward) and cast(Forward, p).parser.pname:
                symbol = cast(Forward, p).parser
                self.associated_symbol_cache__[p] = symbol
                add_anonymous_descendants(symbol)
            elif p.pname:
                symbol = p
                add_anonymous_descendants(symbol)


    def static_analysis__(self) -> List[AnalysisError]:
        """
        Checks the parser tree statically for possible errors.

        This function is called by the constructor of class Grammar and does
        not need to (and should not) be called externally.

        :return: a list of error-tuples consisting of the narrowest containing
            named parser (i.e. the symbol on which the failure occurred),
            the actual parser that failed and an error object.
        """
        error_list = []  # type: List[AnalysisError]
        leaf_state = dict()  # type: Dict[Parser, Optional[bool]]

        def has_leaf_parsers(prsr: Parser) -> bool:
            def leaf_parsers(p: Parser) -> Optional[bool]:
                if p in leaf_state:
                    return leaf_state[p]
                sub_list = p.sub_parsers()
                if sub_list:
                    leaf_state[p] = None
                    state = any(leaf_parsers(s) for s in sub_list)  # type: Optional[bool]
                    if not state and any(leaf_state[s] is None for s in sub_list):
                        state = None
                else:
                    state = True
                leaf_state[p] = state
                return state

            # remove parsers with unknown state (None) from cache
            state_unknown = [p for p, s in leaf_state.items() if s is None]
            for p in state_unknown:
                del leaf_state[p]

            result = leaf_parsers(prsr) or False  # type: bool
            leaf_state[prsr] = result
            return result

        self.fill_associated_symbol_cache__()
        # cache = dict()  # type: Dict[Parser, Set[Parser]]
        # for debugging: all_parsers = sorted(list(self.all_parsers__), key=lambda p:p.pname)
        for parser in self.all_parsers__:
            error_list.extend(parser.static_analysis())
            if parser.pname and not has_leaf_parsers(parser):
                error_list.append(AnalysisError(parser.symbol, parser, Error(
                    'Parser %s is entirely cyclical and, therefore, cannot even touch '
                    'the parsed document' % cast('CombinedParser', parser).location_info(),
                    0, PARSER_NEVER_TOUCHES_DOCUMENT)))
        return error_list


def dsl_error_msg(parser: Parser, error_str: str) -> str:
    """
    Returns an error message for errors in the parser configuration,
    e.g. errors that result in infinite loops.

    Args:
        parser (Parser):  The parser where the error was noticed. Note
            that this is not necessarily the parser that caused the
            error but only where the error became apparent.
        error_str (str):  A short string describing the error.
    Returns:
        str: An error message including the call stack if history
        tacking has been turned in the grammar object.
    """
    msg = ["DSL parser specification error:", error_str, 'Caught by parser "%s".' % str(parser)]
    if parser.grammar.history__:
        msg.extend(["\nCall stack:", parser.grammar.history__[-1].stack])
    else:
        msg.extend(["\nEnable history tracking in Grammar object to display call stack."])
    return " ".join(msg)


_GRAMMAR_PLACEHOLDER = None  # type: Optional[Grammar]


def get_grammar_placeholder() -> Grammar:
    global _GRAMMAR_PLACEHOLDER
    if _GRAMMAR_PLACEHOLDER is None:
        _GRAMMAR_PLACEHOLDER = Grammar.__new__(Grammar)
    return cast(Grammar, _GRAMMAR_PLACEHOLDER)


def is_grammar_placeholder(grammar: Optional[Grammar]) -> bool:
    return grammar is None or cast(Grammar, grammar) is _GRAMMAR_PLACEHOLDER


########################################################################
#
# Special parser classes: Always, Never, PreprocessorToken (leaf classes)
#
########################################################################

class Unparameterized(Parser):
    """Unparameterized parsers do not receive any parameters on instantiation.
    As a consequence, different instances of the same unparameterized
    parser are always functionally equivalent."""

    def _signature(self) -> Hashable:
        return self.__class__.__name__,


class Always(Unparameterized):
    """A parser that always matches, but does not capture anything."""
    @cython.locals(location=cython.int)
    def _parse(self, location: int) -> ParsingResult:
        return EMPTY_NODE, location


class Never(Unparameterized):
    """A parser that never matches."""
    @cython.locals(location=cython.int)
    def _parse(self, location: int) -> ParsingResult:
        return None, location


class AnyChar(Unparameterized):
    """A parser that returns the next unicode character of the document
    whatever that is. The parser fails only at the very end of the text."""
    @cython.locals(location=cython.int, location_=cython.int, L=cython.int)
    def _parse(self, location: int) -> ParsingResult:
        text = self.grammar.document__._text
        L = len(text)
        if location < L:
            location_ = location + 1
            return Node(self.node_name, text[location:location_], True), location_
        else:
            return None, location


class PreprocessorToken(Parser):
    """
    Parses tokens that have been inserted by a preprocessor.

    Preprocessors can generate Tokens with the ``make_token``-function.
    These tokens start and end with magic characters that can only be
    matched by the PreprocessorToken Parser. Such tokens can be used to
    insert BEGIN - END delimiters at the beginning or ending of a
    quoted block, for example.
    """

    def __init__(self, token: str) -> None:
        assert token and token.isupper()
        assert RX_TOKEN_NAME.match(token)
        super(PreprocessorToken, self).__init__()
        self.pname = token
        if token:
            self.disposable = False

    def __deepcopy__(self, memo):
        duplicate = self.__class__(self.pname)
        copy_parser_base_attrs(self, duplicate)
        return duplicate

    @cython.locals(location=cython.int, end=cython.int)
    def _parse(self, location: int) -> ParsingResult:
        text = self.grammar.document__[location:]
        if text[0:1] == BEGIN_TOKEN:
            end = text.find(END_TOKEN, 1)
            if end < 0:
                node = Node(self.node_name, '')  # type: Node
                self.grammar.tree__.new_error(
                    node,
                    'END_TOKEN delimiter missing from preprocessor token. '
                    '(Most likely due to a preprocessor bug!)')
                return node, location + 1
            elif end == 0:
                node = Node(self.node_name, '')
                self.grammar.tree__.new_error(
                    node,
                    'Preprocessor-token cannot have zero length. '
                    '(Most likely due to a preprocessor bug!)')
                return node, location + 2
            elif text.find(BEGIN_TOKEN, 1, end) >= 0:
                node = Node(self.node_name, text[len(self.pname) + 1:end])
                self.grammar.tree__.new_error(
                    node,
                    'Preprocessor-tokens must not be nested or contain '
                    'BEGIN_TOKEN delimiter as part of their argument. '
                    '(Most likely due to a preprocessor bug!)')
                return node, location + end
            if text[1:len(self.pname) + 1] == self.pname:
                if self.drop_content:
                    return EMPTY_NODE, location + end + 1
                return Node(self.node_name, text[len(self.pname) + 2:end], True), location + end + 1
        return None, location


########################################################################
#
# Text and Regular Expression parser classes (leaf classes)
#
########################################################################

class Text(Parser):
    """
    Parses plain text strings. (Could be done by RegExp as well, but is faster.)

    Example::

        >>> while_token = Text("while")
        >>> Grammar(while_token)("while").content
        'while'
    """
    assert TOKEN_PTYPE == ":Text"

    def __init__(self, text: str) -> None:
        super(Text, self).__init__()
        self.text = text
        self.len = len(text)

    def __deepcopy__(self, memo):
        duplicate = self.__class__(self.text)
        copy_parser_base_attrs(self, duplicate)
        return duplicate

    @cython.locals(location=cython.int, location_=cython.int)
    def _parse(self, location: int) -> ParsingResult:
        location_ = location + self.len
        self_text = self.text
        if self.grammar.text__[location:location_] == self_text:
            if self.drop_content:
                return EMPTY_NODE, location_
            elif self_text or not self.disposable:
                return Node(self.node_name, self_text, True), location_
            return EMPTY_NODE, location
        return None, location

    def __repr__(self):
        return '`%s`' % abbreviate_middle(self.text, 80)
        # return ("'%s'" if self.text.find("'") <= 0 else '"%s"') % abbreviate_middle(self.text, 80)

    def _signature(self) -> Hashable:
        return self.__class__.__name__, self.text


class RegExp(Parser):
    r"""
    Regular expression parser.

    The RegExp-parser parses text that matches a regular expression.
    RegExp can also be considered as the "atomic parser", because all
    other parsers delegate part of the parsing job to other parsers,
    but do not match text directly.

    Example::

        >>> word = RegExp(r'\w+')
        >>> Grammar(word)("Haus").content
        'Haus'

    EBNF-Notation:  ``/ ... /``

    EBNF-Example:   ``word = /\w+/``
    """

    def __init__(self, regexp) -> None:
        super(RegExp, self).__init__()
        self.regexp = re.compile(regexp) if isinstance(regexp, str) else regexp

    def __deepcopy__(self, memo):
        # `regex` supports deep copies, but not `re`
        try:
            regexp = copy.deepcopy(self.regexp, memo)
        except TypeError:
            regexp = self.regexp.pattern
        duplicate = self.__class__(regexp)
        copy_parser_base_attrs(self, duplicate)
        return duplicate

    @cython.locals(location=cython.int)
    def _parse(self, location: int) -> ParsingResult:
        match = self.regexp.match(self.grammar.text__, location)
        if match:
            capture = match.group(0)
            if capture or not self.disposable:
                end = match.end()
                if self.drop_content:
                    return EMPTY_NODE, end
                return Node(self.node_name, capture, True), end
            return EMPTY_NODE, location
        return None, location

    def __repr__(self):
        pattern = self.regexp.pattern
        try:
            if pattern == self._grammar.WSP_RE__:
                return '~'
            elif pattern == self._grammar.COMMENT__:
                return 'comment__'
            elif pattern == self._grammar.WHITESPACE__:
                return 'whitespace__'
        except (AttributeError, NameError):
            pass
        return '/' + escape_ctrl_chars('%s' % abbreviate_middle(pattern, 118))\
            .replace('/', '\\/') + '/'

    def _signature(self) -> Hashable:
        return self.__class__.__name__, self.regexp.pattern


def DropText(text: str) -> Text:
    return cast(Text, Drop(Text(text)))


def DropRegExp(regexp) -> RegExp:
    return cast(RegExp, Drop(RegExp(regexp)))


def withWS(parser_factory, wsL='', wsR=r'\s*'):
    """Syntactic Sugar for 'Series(Whitespace(wsL), parser_factory(), Whitespace(wsR))'.
    """
    parser = parser_factory()
    if wsL and isinstance(wsL, str):
        wsL = Whitespace(wsL)
    if wsR and isinstance(wsR, str):
        wsR = Whitespace(wsR)
    if wsL and wsR:
        combined_parser = Series(wsL, parser, wsR)
    elif wsL:
        combined_parser = Series(wsL, parser)
    elif wsR:
        combined_parser = Series(parser, wsR)
    else:
        combined_parser = parser
    return Drop(combined_parser) if parser.drop_content else combined_parser


def RE(regexp, wsL='', wsR=r'\s*'):
    """Syntactic Sugar for 'Series(Whitespace(wsL), RegExp(regexp), Whitespace(wsR))'"""
    return withWS(lambda: RegExp(regexp), wsL, wsR)


def TKN(token, wsL='', wsR=r'\s*'):
    """Syntactic Sugar for 'Series(Whitespace(wsL), Text(token), Whitespace(wsR))'"""
    return withWS(lambda: Text(token), wsL, wsR)


def DTKN(token, wsL='', wsR=r'\s*'):
    """Syntactic Sugar for 'Series(Whitespace(wsL), DropText(token), Whitespace(wsR))'"""
    return withWS(lambda: Drop(Text(token)), wsL, wsR)


class Whitespace(RegExp):
    """A variant of RegExp that signifies through its class name that it
    is a RegExp-parser for whitespace."""
    assert WHITESPACE_PTYPE == ":Whitespace"

    def __repr__(self):
        return '~'


def update_scanner(grammar: Grammar, leaf_parsers: Dict[str, str]):
    """Updates the "scanner" of a grammar by overwriting the `text` or
    `regex`-fields of some of or all of its leaf parsers with new values.
    This works, of course, only for those parsers that are assigned
    to a symbol in the Grammar class.

    :param grammar: The grammar-object for which the leaf parsers
        shall be updated.
    :param leaf_parsers: A mapping of parser names onto strings that
        are interpreted as plain text (if the parser name refers to
        a `Text`-parser or as regular expressions, if the parser name
        refers to a `RegExp`-parser)

    :raises AttributeError: in case a leaf parser name in the
        dictionary does not exist or does not refer to a `Text`
        or `RegExp`-parser.
    """
    for pname, t in leaf_parsers.items():
        parser = grammar[pname]
        if isinstance(parser, Text):
            assert isinstance(t, str)
            cast(Text, parser).text = t
            cast(Text, parser).len = len(t)
        elif isinstance(parser, RegExp):
            cast(RegExp, parser).regexp = re.compile(t) if isinstance(t, str) else t
        else:
            raise AttributeError('Parser %s is not a Text- oder RegExp-Parser, but %s'
                                 % (pname, type(parser)))


########################################################################
#
# Meta parser classes, i.e. parsers that contain other parsers
# to which they delegate parsing
#
########################################################################


class CombinedParser(Parser):
    """Class CombinedParser is the base class for all parsers that
    call ("combine") other parsers. It contains functions for the
    optimization of return values of such parser
    (i.e. descendants of classes UnaryParser and NaryParser).

    The optimization consists in flattening the tree by eliminating
    anonymous nodes. This is the same as what the function
    DHParser.transform.flatten() does, only at an earlier stage.
    The reasoning is that the earlier the tree is reduced, the less work
    remains to do at all later processing stages. As these typically run
    through all nodes of the syntax tree, this results in a considerable
    speed up.
    """

    def __init__(self):
        super(CombinedParser, self).__init__()
        self._return_value = self._return_value_flatten
        self._return_values = self._return_values_flatten

    def __deepcopy__(self, memo):
        duplicate = self.__class__()
        copy_combined_parser_attrs(self, duplicate)
        return duplicate

    def _return_value_no_optimization(self, node: Optional[Node]) -> Node:
        # assert node is None or isinstance(node, Node)
        if self.drop_content:
            return EMPTY_NODE
        return Node(self.node_name, node or ())  # unoptimized code

    def _return_value_flatten(self, node: Optional[Node]) -> Node:
        """
        Generates a return node if a single node has been returned from
        any descendant parsers. Anonymous empty nodes will be dropped.
        If `self` is an unnamed parser, a non-empty descendant node
        will be passed through. If the descendant node is anonymous,
        it will be dropped and only its result will be kept.
        In all other cases a new node will be
        generated and the descendant node will be its single child.
        """
        # assert node is None or isinstance(node, Node)
        if node is not None:
            if self.disposable:
                if self.drop_content:
                    return EMPTY_NODE
                return node
            if node.name[0] == ':':  # node.anonymous:
                return Node(self.node_name, node._result)
            return Node(self.node_name, node)
        elif self.disposable:
            return EMPTY_NODE  # avoid creation of a node object for anonymous empty nodes
        return Node(self.node_name, '', True)

    @cython.locals(N=cython.int)
    def _return_values_no_tree_reduction(self, results: Sequence[Node]) -> Node:
        # assert isinstance(results, (list, tuple))
        if self.drop_content:
            return EMPTY_NODE
        return Node(self.node_name, tuple(results))  # unoptimized

    @cython.locals(N=cython.int)
    def _return_values_flatten(self, results: Sequence[Node]) -> Node:
        """
        Generates a return node from a tuple of returned nodes from
        descendant parsers. Anonymous empty nodes will be removed from
        the tuple. Anonymous child nodes will be flattened.
        """
        # assert isinstance(results, (list, tuple))
        if self.drop_content:
            return EMPTY_NODE
        N = len(results)
        if N > 1:
            nr = []  # type: List[Node]
            # flatten parse tree
            for child in results:
                c_anonymous = (child.name[0] == ':')  # child.anonymous
                if child._children and c_anonymous:
                    nr.extend(child._children)
                elif child._result or not c_anonymous:
                    nr.append(child)
            if nr or not self.disposable:
                return Node(self.node_name, tuple(nr))
            else:
                return EMPTY_NODE
        elif N == 1:
            return self._return_value(results[0])
        if self.disposable:
            return EMPTY_NODE  # avoid creation of a node object for anonymous empty nodes
        return Node(self.node_name, '', True)

    @cython.locals(N=cython.int)
    def _return_values_merge_treetops(self, results: Sequence[Node]) -> Node:
        """
        Generates a return node from a tuple of returned nodes from
        descendant parsers. Anonymous empty nodes will be removed from
        the tuple. Anonymous child nodes will be flattened. Plus, nodes
        that contain only anonymous leaf-nodes as children will be
        merged, i.e. the content of these nodes will be joined and
        assigned to the parent.
        """
        # assert isinstance(results, (list, tuple))
        if self.drop_content:
            return EMPTY_NODE
        N = len(results)
        if N > 1:
            nr = []  # type: List[Node]
            # flatten and parse tree
            merge = True
            for child in results:
                if child.name[0] == ':':  # child.anonymous:
                    grandchildren = child._children
                    if grandchildren:
                        nr.extend(grandchildren)
                        # merge &= all(not grandchild._children and grandchild.anonymous
                        #               for grandchild in grandchildren)
                        # cython compatibility:
                        for grandchild in grandchildren:
                            if grandchild._children or not grandchild.name[0] == ':':  # grandchild.anonymous:
                                merge = False
                                break
                    elif child._result:
                        nr.append(child)
                else:
                    nr.append(child)
                    merge = False
            if nr:
                if merge:
                    # result = ''.join(nd._result for nd in nr)
                    # cython compatibility:
                    result = ''.join([nd._result for nd in nr])
                    if result or not self.disposable:
                        return Node(self.node_name, result)
                    return EMPTY_NODE
                return Node(self.node_name, tuple(nr))
            return EMPTY_NODE if self.disposable else Node(self.node_name, '', True)
        elif N == 1:
            return self._return_value(results[0])
        if self.disposable:
            return EMPTY_NODE  # avoid creation of a node object for anonymous empty nodes
        return Node(self.node_name, '', True)

    @cython.locals(N=cython.int)
    def _return_values_merge_leaves(self, results: Sequence[Node]) -> Node:
        """
        Generates a return node from a tuple of returned nodes from
        descendant parsers. Anonymous empty nodes will be removed from
        the tuple. Anonymous child nodes will be flattened. Plus, any
        anonymous leaf-nodes adjacent to each other will be merged and,
        in cases where only one anonymous node is left, be reduced to
        its parent.
        """
        # assert isinstance(results, (list, tuple))
        if self.drop_content:
            return EMPTY_NODE
        N = len(results)
        if N > 1:
            nr = []  # type: List[Node]
            # flatten and parse tree
            for child in results:
                if child.name[0] == ':':  # child.anonymous:
                    grandchildren = child._children
                    if grandchildren:
                        nr.extend(grandchildren)
                    elif child._result:
                        nr.append(child)
                else:
                    nr.append(child)
            if nr:
                merged = []
                tail_is_anonymous_leaf = False
                for nd in nr:
                    head_is_anonymous_leaf = not nd._children and nd.name[0] == ':'  # nd.anonymous
                    if tail_is_anonymous_leaf and head_is_anonymous_leaf:
                        merged[-1].result += nd._result
                    else:
                        merged.append(nd)
                    tail_is_anonymous_leaf = head_is_anonymous_leaf
                if len(merged) > 1:
                    return Node(self.node_name, tuple(merged))
                if tail_is_anonymous_leaf:
                    result = merged[0].result
                    if result or not self.disposable:
                        return Node(self.node_name, merged[0].result)
                    return EMPTY_NODE
                return Node(self.node_name, merged[0])
            return EMPTY_NODE if self.disposable else Node(self.node_name, '', True)
        elif N == 1:
            return self._return_value(results[0])
        if self.disposable:
            return EMPTY_NODE  # avoid creation of a node object for anonymous empty nodes
        return Node(self.node_name, '', True)

    def location_info(self) -> str:
        """Returns a description of the location of the parser within the grammar
        for the purpose of transparent error reporting."""
        return '%s%s in definition of "%s" as %s' \
            % (self.pname or '_', self.ptype, self.symbol, str(self))

    NO_TREE_REDUCTION = 0
    FLATTEN = 1  # "flatten" vertically    (A (:Text "data"))  -> (A "data")
    MERGE_TREETOPS = 2  # "merge" horizontally  (A (:Text "hey ") (:RegExp "you")) -> (A "hey you")
    MERGE_LEAVES = 3  #  (A (:Text "hey ") (:RegExp "you") (C "!")) -> (A (:Text "hey you") (C "!"))
    DEFAULT_OPTIMIZATION = FLATTEN


def copy_combined_parser_attrs(src: CombinedParser, duplicate: CombinedParser):
    assert isinstance(src, CombinedParser)
    copy_parser_base_attrs(src, duplicate)
    duplicate._return_value = duplicate.__getattribute__(src._return_value.__name__)
    duplicate._return_values = duplicate.__getattribute__(src._return_values.__name__)


def TreeReduction(root_parser: Parser, level: int = CombinedParser.FLATTEN) -> Parser:
    """
    Applies tree-reduction level to CombinedParsers::

        >>> root = Text('A') + Text('B') | Text('C') + Text('D')
        >>> grammar = Grammar(TreeReduction(root, CombinedParser.NO_TREE_REDUCTION))
        >>> tree = grammar('AB')
        >>> print(tree.as_sxpr())
        (root (:Series (:Text "A") (:Text "B")))
        >>> grammar = Grammar(TreeReduction(root, CombinedParser.FLATTEN))  # default
        >>> tree = grammar('AB')
        >>> print(tree.as_sxpr())
        (root (:Text "A") (:Text "B"))
        >>> grammar = Grammar(TreeReduction(root, CombinedParser.MERGE_TREETOPS))
        >>> tree = grammar('AB')
        >>> print(tree.as_sxpr())
        (root "AB")
        >>> grammar = Grammar(TreeReduction(root, CombinedParser.MERGE_LEAVES))
        >>> tree = grammar('AB')
        >>> print(tree.as_sxpr())
        (root "AB")

        >>> root = Text('A') + Text('B') + (Text('C').name('important') | Text('D'))
        >>> grammar = Grammar(TreeReduction(root, CombinedParser.NO_TREE_REDUCTION))
        >>> tree = grammar('ABC')
        >>> print(tree.as_sxpr())
        (root (:Text "A") (:Text "B") (:Alternative (important "C")))
        >>> grammar = Grammar(TreeReduction(root, CombinedParser.FLATTEN))  # default
        >>> tree = grammar('ABC')
        >>> print(tree.as_sxpr())
        (root (:Text "A") (:Text "B") (important "C"))
        >>> tree = grammar('ABD')
        >>> print(tree.as_sxpr())
        (root (:Text "A") (:Text "B") (:Text "D"))
        >>> grammar = Grammar(TreeReduction(root, CombinedParser.MERGE_TREETOPS))
        >>> tree = grammar('ABC')
        >>> print(tree.as_sxpr())
        (root (:Text "A") (:Text "B") (important "C"))
        >>> tree = grammar('ABD')
        >>> print(tree.as_sxpr())
        (root "ABD")
        >>> grammar = Grammar(TreeReduction(root, CombinedParser.MERGE_LEAVES))
        >>> tree = grammar('ABC')
        >>> print(tree.as_sxpr())
        (root (:Text "AB") (important "C"))
        >>> tree = grammar('ABD')
        >>> print(tree.as_sxpr())
        (root "ABD")
    """
    def apply_func(context: List[Parser]) -> None:
        nonlocal level
        parser = context[-1]
        if isinstance(parser, CombinedParser):
            if level == CombinedParser.NO_TREE_REDUCTION:
                cast(CombinedParser, parser)._return_value = parser._return_value_no_optimization
                cast(CombinedParser, parser)._return_values = parser._return_values_no_tree_reduction
            elif level == CombinedParser.FLATTEN:
                cast(CombinedParser, parser)._return_value = parser._return_value_flatten
                cast(CombinedParser, parser)._return_values = parser._return_values_flatten
            elif level == CombinedParser.MERGE_TREETOPS:
                cast(CombinedParser, parser)._return_value = parser._return_value_flatten
                cast(CombinedParser, parser)._return_values = parser._return_values_merge_treetops
            else:  # level == CombinedParser.SQUEEZE_TIGHT
                cast(CombinedParser, parser)._return_value = parser._return_value_flatten
                cast(CombinedParser, parser)._return_values = parser._return_values_merge_leaves

    assert isinstance(root_parser, Parser)
    assert level in (CombinedParser.NO_TREE_REDUCTION,
                     CombinedParser.FLATTEN,
                     CombinedParser.MERGE_TREETOPS,
                     CombinedParser.MERGE_LEAVES)
    root_parser.apply(apply_func)
    return root_parser


class UnaryParser(CombinedParser):
    """
    Base class of all unary parsers, i.e. parser that contains
    one and only one other parser, like the optional parser for example.

    The UnaryOperator base class supplies __deepcopy__ and apply
    methods for unary parsers. The __deepcopy__ method needs
    to be overwritten, however, if the constructor of a derived class
    has additional parameters.
    """

    def __init__(self, parser: Parser) -> None:
        super(UnaryParser, self).__init__()
        assert isinstance(parser, Parser), str(parser)
        self.parser = parser  # type: Parser

    def __deepcopy__(self, memo):
        parser = copy.deepcopy(self.parser, memo)
        duplicate = self.__class__(parser)
        copy_combined_parser_attrs(self, duplicate)
        return duplicate

    def sub_parsers(self) -> Tuple['Parser', ...]:
        return (self.parser,)

    def _signature(self) -> Hashable:
        return self.__class__.__name__, self.parser.signature()


class NaryParser(CombinedParser):
    """
    Base class of all Nary parsers, i.e. parser that
    contains one or more other parsers, like the alternative
    parser for example.

    The NaryOperator base class supplies __deepcopy__ and apply methods
    for n-ary parsers. The __deepcopy__ method needs to be overwritten,
    however, if the constructor of a derived class takes additional
    parameters.
    """

    def __init__(self, *parsers: Parser) -> None:
        super(NaryParser, self).__init__()
        # assert all([isinstance(parser, Parser) for parser in parsers]), str(parsers)
        if len(parsers) == 0:
            raise ValueError('Cannot initialize NaryParser with zero parsers.')
        self.parsers = parsers  # type: Tuple[Parser, ...]

    def __deepcopy__(self, memo):
        parsers = copy.deepcopy(self.parsers, memo)
        duplicate = self.__class__(*parsers)
        copy_combined_parser_attrs(self, duplicate)
        return duplicate

    def sub_parsers(self) -> Tuple['Parser', ...]:
        return self.parsers

    def _signature(self) -> Hashable:
        return (self.__class__.__name__,) + tuple(p.signature() for p in self.parsers)


class Option(UnaryParser):
    r"""
    Parser ``Option`` always matches, even if its child-parser
    did not match.

    If the child-parser did not match ``Option`` returns a node
    with no content and does not move forward in the text.

    If the child-parser did match, ``Option`` returns a node
    with the node returned by the child-parser as its single
    child and the text at the position where the child-parser
    left it.

    Examples::

        >>> number = Option(TKN('-')) + RegExp(r'\d+') + Option(RegExp(r'\.\d+'))
        >>> Grammar(number)('3.14159').content
        '3.14159'
        >>> Grammar(number)('3.14159').as_sxpr()
        '(root (:RegExp "3") (:RegExp ".14159"))'
        >>> Grammar(number)('-1').content
        '-1'

    EBNF-Notation: ``[ ... ]``

    EBNF-Example:  ``number = ["-"]  /\d+/  [ /\.\d+/ ]``
    """

    def __init__(self, parser: Parser) -> None:
        super(Option, self).__init__(parser)

    @cython.locals(location=cython.int)
    def _parse(self, location: int) -> ParsingResult:
        node, location = self.parser(location)
        return self._return_value(node), location

    def is_optional(self) -> Optional[bool]:
        return True

    def __repr__(self):
        return '[' + (self.parser.repr[1:-1] if isinstance(self.parser, Alternative)
                      and not self.parser.pname else self.parser.repr) + ']'

    def static_analysis(self) -> List['AnalysisError']:
        errors = super().static_analysis()
        if self.parser.is_optional():
            errors.append(self.static_error(
                "Redundant nesting of optional parser in " + self.location_info(),
                OPTIONAL_REDUNDANTLY_NESTED_WARNING))
        return errors


class ZeroOrMore(Option):
    r"""
    `ZeroOrMore` applies a parser repeatedly as long as this parser
    matches. Like `Option` the `ZeroOrMore` parser always matches. In
    case of zero repetitions, the empty match `((), text)` is returned.

    Examples::

        >>> sentence = ZeroOrMore(RE(r'\w+,?')) + TKN('.')
        >>> Grammar(sentence)('Wo viel der Weisheit, da auch viel des Grämens.').content
        'Wo viel der Weisheit, da auch viel des Grämens.'
        >>> Grammar(sentence)('.').content  # an empty sentence also matches
        '.'
        >>> forever = ZeroOrMore(RegExp(''))
        >>> Grammar(forever)('')  # infinite loops will automatically be broken
        Node('root', '')

    EBNF-Notation: ``{ ... }``

    EBNF-Example:  ``sentence = { /\w+,?/ } "."``
    """

    @cython.locals(location=cython.int, n=cython.int)
    def _parse(self, location: int) -> ParsingResult:
        results: Tuple[Node, ...] = ()
        n: int = location - 1
        while location > n:
            n = location
            node, location = self.parser(location)
            if node is None:
                break
            if node._result or not node.name[0] == ':':  # node.anonymous:  # drop anonymous empty nodes
                results += (node,)
        nd = self._return_values(results)  # type: Node
        return nd, location

    def __repr__(self):
        return '{' + (self.parser.repr[1:-1] if isinstance(self.parser, Alternative)
                      and not self.parser.pname else self.parser.repr) + '}'


class OneOrMore(UnaryParser):
    r"""
    `OneOrMore` applies a parser repeatedly as long as this parser
    matches. Other than `ZeroOrMore` which always matches, at least
    one match is required by `OneOrMore`.

    Examples::

        >>> sentence = OneOrMore(RE(r'\w+,?')) + TKN('.')
        >>> Grammar(sentence)('Wo viel der Weisheit, da auch viel des Grämens.').content
        'Wo viel der Weisheit, da auch viel des Grämens.'
        >>> str(Grammar(sentence)('.'))  # an empty sentence also matches
        ' <<< Error on "." | Parser "root->/\\\\w+,?/" did not match: ».« >>> '
        >>> forever = OneOrMore(RegExp(''))
        >>> Grammar(forever)('')  # infinite loops will automatically be broken
        Node('root', '')

    EBNF-Notation: ``{ ... }+``

    EBNF-Example:  ``sentence = { /\w+,?/ }+``
    """
    @cython.locals(location=cython.int, n=cython.int)
    def _parse(self, location: int) -> ParsingResult:
        results: Tuple[Node, ...] = ()
        # text_ = text  # type: StringView
        match_flag: bool = False
        n: int = location - 1
        while location > n:
            n = location
            node, location = self.parser(location)
            if node is None:
                break
            match_flag = True
            if node._result or not node.name[0] == ':':  # node.anonymous:  # drop anonymous empty nodes
                results += (node,)
        if not match_flag:
            return None, location
        nd = self._return_values(results)  # type: Node
        return nd, location  # text_

    def __repr__(self):
        return '{' + (self.parser.repr[1:-1] if isinstance(self.parser, Alternative)
                      and not self.parser.pname else self.parser.repr) + '}+'

    def static_analysis(self) -> List[AnalysisError]:
        errors = super().static_analysis()
        if self.parser.is_optional():
            errors.append(self.static_error(
                "Use ZeroOrMore instead of nesting OneOrMore with an optional parser in "
                + self.location_info(), BADLY_NESTED_OPTIONAL_PARSER))
        return errors


INFINITE = 2**30


def to_interleave(parser: Parser) -> Parser:
    """Converts a `Counted`-parser into an `Interleave`-parser. Any other
    parser is simply passed through."""
    if isinstance(parser, Counted):
        return Interleave(cast(Counted, parser).parser,
                          repetitions=[cast(Counted, parser).repetitions])
    return parser


class Counted(UnaryParser):
    """Counted applies a parser for a number of repetitions within a given range, i.e.
    the parser must at least match the lower bound number of repetitions and it can
    at most match the upper bound number of repetitions.

    Examples:

    >>> A2_4 = Counted(Text('A'), (2, 4))
    >>> A2_4
    `A`{2,4}
    >>> Grammar(A2_4)('AA').as_sxpr()
    '(root (:Text "A") (:Text "A"))'
    >>> Grammar(A2_4)('AAAAA', complete_match=False).as_sxpr()
    '(root (:Text "A") (:Text "A") (:Text "A") (:Text "A"))'
    >>> Grammar(A2_4)('A', complete_match=False).as_sxpr()
    '(ZOMBIE__ `(1:1: Error (1040): Parser did not match!))'
    >>> moves = OneOrMore(Counted(Text('A'), (1, 3)) + Counted(Text('B'), (1, 3)))
    >>> result = Grammar(moves)('AAABABB')
    >>> result.name, result.content
    ('root', 'AAABABB')
    >>> moves = Counted(Text('A'), (2, 3)) * Counted(Text('B'), (2, 3))
    >>> moves
    `A`{2,3} ° `B`{2,3}
    >>> Grammar(moves)('AAABB').as_sxpr()
    '(root (:Text "A") (:Text "A") (:Text "A") (:Text "B") (:Text "B"))'

    While a Counted-parser could be treated as a special case of Interleave-parser,
    defining a dedicated class makes the purpose clearer and runs slightly faster.
    """
    def __init__(self, parser: Parser, repetitions: Tuple[int, int]) -> None:
        super(Counted, self).__init__(parser)
        self.repetitions = repetitions  # type: Tuple[int, int]

    def __deepcopy__(self, memo):
        parser = copy.deepcopy(self.parser, memo)
        duplicate = self.__class__(parser, self.repetitions)
        copy_combined_parser_attrs(self, duplicate)
        return duplicate

    @cython.locals(location=cython.int, location_=cython.int)
    def _parse(self, location: int):
        results: Tuple[Node, ...] = ()
        location_ = location
        for _ in range(self.repetitions[0]):
            node, location = self.parser(location)
            if node is None:
                return None, location_
            results += (node,)
            if location_ >= location:
                break  # avoid infinite loop
            location_ = location
        for _ in range(self.repetitions[1] - self.repetitions[0]):
            node, location = self.parser(location)
            if node is None:
                break
            results += (node,)
            if location_ >= location:
                break  # avoid infinite loop
            location_ = location
        return self._return_values(results), location

    def is_optional(self) -> Optional[bool]:
        return self.repetitions[0] == 0

    def __repr__(self):
        return self.parser.repr + "{%i,%i}" % self.repetitions

    @cython.locals(a=cython.int, b=cython.int)
    def static_analysis(self) -> List['AnalysisError']:
        errors = super().static_analysis()
        a, b = self.repetitions
        if a < 0 or b < 0 or a > b or a > INFINITE or b > INFINITE:
            errors.append(self.static_error(
                'Repetition count [a=%i, b=%i] for parser %s violates requirement '
                '0 <= a <= b <= infinity = 2^30' % (a, b, str(self)),
                BAD_REPETITION_COUNT))
        return errors

    def _signature(self) -> Hashable:
        return self.__class__.__name__, self.parser.signature(), self.repetitions


NO_MANDATORY = 2**30


class MandatoryNary(NaryParser):
    """MandatoryNary is the parent class for N-ary parsers that can be
    configured to fail with a parsing error rather than returning a non-match,
    if all contained parsers from a specific subset of non-mandatory parsers
    have already matched successfully, so that only "mandatory" parsers are
    left for matching. The idea is that once all non-mandatory parsers have
    been consumed it is clear that this parser is a match so that the failure
    to match any of the following mandatory parsers indicates a syntax
    error in the processed document at the location were a mandatory parser
    fails to match.

    For the sake of simplicity, the division between the set of non-mandatory
    parsers and mandatory parsers is realized by an index into the list
    of contained parsers. All parsers from the mandatory-index onward are
    considered mandatory once all parsers up to the index have been consumed.

    In the following example, ``Series`` is a descendant of ``MandatoryNary``::

        >>> fraction = Series(Text('.'), RegExp(r'[0-9]+'), mandatory=1).name('fraction')
        >>> number = (RegExp(r'[0-9]+') + Option(fraction)).name('number')
        >>> num_parser = Grammar(TreeReduction(number, CombinedParser.MERGE_TREETOPS))
        >>> num_parser('25').as_sxpr()
        '(number "25")'
        >>> num_parser('3.1415').as_sxpr()
        '(number (:RegExp "3") (fraction ".1415"))'
        >>> str(num_parser('3.1415'))
        '3.1415'
        >>> str(num_parser('3.'))
        '3. <<< Error on "" | \\'/[0-9]+/\\' expected by parser \\'fraction\\', but »...« found instead! >>> '

    In this example, the first item of the fraction, i.e. the decimal dot,
    is non-mandatory, because only the parser with an index of one or more
    are mandatory (``mandator=1``). In this case this is only the regular
    expression parser capturing the decimal digits after the dot. This means,
    if there is no dot, the fraction parser simply will not match. However,
    if there is a dot, it will fail with an error if the following mandatory
    item, i.e. the decimal digits, are missing.

    :ivar mandatory:  Number of the element starting at which the element
        and all following elements are considered "mandatory". This means
        that rather than returning a non-match an error message is issued.
        The default value is NO_MANDATORY, which means that no elements
        are mandatory. NOTE: The semantics of the mandatory-parameter
        might change depending on the subclass implementing it.
    """
    def __init__(self, *parsers: Parser,
                 mandatory: int = NO_MANDATORY) -> None:
        super(MandatoryNary, self).__init__(*parsers)
        length = len(self.parsers)
        if mandatory < 0:
            mandatory += length
        self.mandatory = mandatory  # type: int

    def __deepcopy__(self, memo):
        parsers = copy.deepcopy(self.parsers, memo)
        duplicate = self.__class__(*parsers, mandatory=self.mandatory)
        copy_combined_parser_attrs(self, duplicate)
        return duplicate

    @cython.locals(location=cython.int)
    def get_reentry_point(self, location: int) -> Tuple[int, Node]:
        """Returns a tuple of integer index of the closest reentry point and a Node
        capturing all text from ``rest`` up to this point or ``(-1, None)`` if no
        reentry-point was found. If no reentry-point was found or the
        skip-list ist empty, -1 and a zombie-node are returned.
        """
        text_ = self.grammar.document__[location:]
        skip = tuple(self.grammar.skip_rules__.get(self.grammar.associated_symbol__(self).pname,
                                                   tuple()))
        if skip:
            gr = self._grammar
<<<<<<< HEAD
            # print(gr.variables__)
            # location = gr.document_length__ - text_._len
            # if location <= gr.last_rb__loc__ + 1:
            #     gr.rollback_to__(location - 1)
            reloc, znd = reentry_point(text_, skip, gr.comment_rx__, gr.reentry_search_window__)
            return reloc, znd
=======
            reloc, zombie = reentry_point(text_, skip, gr.comment_rx__, gr.reentry_search_window__)
            return reloc, zombie
>>>>>>> 8dcb3518
        return -1, Node(ZOMBIE_TAG, '')

    @cython.locals(location=cython.int)
    def mandatory_violation(self,
                            location: int,
                            failed_on_lookahead: bool,
                            expected: str,
                            reloc: int,
                            err_node: Node) -> Tuple[Error, int]:
        """
        Chooses the right error message in case of a mandatory violation and
        returns an error with this message, an error node, to which the error
        is attached, and the text segment where parsing is to continue.

        This is a helper function that abstracts functionality that is
        needed by the Interleave-parser as well as the Series-parser.

        :param text_: the point, where the mandatory violation happend.
                As usual the string view represents the remaining text from
                this point.
        :param failed_on_lookahead: True if the violating parser was a
                Lookahead-Parser.
        :param expected:  the expected (but not found) text at this point.
        :param err_node: A zombie-node that captures the text from the
                position where the error occurred to a suggested
                reentry-position.
        :param reloc: A position value that represents the reentry point for
                parsing after the error occurred.

        :return:   a tuple of an error object and a string view for the
                continuation the parsing process
        """
        grammar = self._grammar
        text_ = self.grammar.document__[location:]
        err_node._pos = -1  # bad hack to avoid error in case position is re-set
        err_node.with_pos(location)  # for testing artifacts
        found = text_[:10].replace('\n', '\\n') + '...'
        sym = self.grammar.associated_symbol__(self).pname
        err_msgs = self.grammar.error_messages__.get(sym, [])
        for search, message in err_msgs:
            is_func = callable(search)           # search rule is a function: StringView -> bool
            is_str = isinstance(search, str)     # search rule is a simple string
            is_rxs = not is_func and not is_str  # search rule is a regular expression
            if (is_func and cast(Callable, search)(text_)) \
                    or (is_rxs and text_.match(search)) \
                    or (is_str and text_.startswith(cast(str, search))):
                try:
                    msg = message.format(expected, found)
                    break
                except (ValueError, KeyError, IndexError) as e:
                    error = Error("Malformed error format string »{}« leads to »{}«"
                                  .format(message, str(e)),
                                  location, MALFORMED_ERROR_STRING)
                    grammar.tree__.add_error(err_node, error)
        else:
            msg = '%s expected by parser %s, but »%s« found instead!' \
                  % (repr(expected), repr(sym), found)
        if failed_on_lookahead and not text_:
            if grammar.start_parser__ is grammar.root_parser__:
                error_code = MANDATORY_CONTINUATION_AT_EOF
            else:
                error_code = MANDATORY_CONTINUATION_AT_EOF_NON_ROOT
        else:
            error_code = MANDATORY_CONTINUATION
        error = Error(msg, location, error_code,
                      length=max(self.grammar.ff_pos__ - location, 1))
        grammar.tree__.add_error(err_node, error)
        if reloc >= 0:
            # signal error to tracer directly, because this error is not raised!
            grammar.most_recent_error__ = ParserError(
                self, err_node, reloc, location, error, first_throw=False)
        return error, location + max(reloc, 0)

    def static_analysis(self) -> List['AnalysisError']:
        errors = super().static_analysis()
        msg = []
        length = len(self.parsers)
        sym = self.grammar.associated_symbol__(self).pname
        # if self.mandatory == NO_MANDATORY and sym in self.grammar.error_messages__:
        #     msg.append('Custom error messages require that parameter "mandatory" is set!')
        # elif self.mandatory == NO_MANDATORY and sym in self.grammar.skip_rules__:
        #     msg.append('Search expressions for skipping text require parameter '
        #                '"mandatory" to be set!')
        if length == 0:
            msg.append('Number of elements %i is below minimum length of 1' % length)
        elif length >= NO_MANDATORY:
            msg.append('Number of elements %i of series exceeds maximum length of %i'
                       % (length, NO_MANDATORY))
        elif not (0 <= self.mandatory < length or self.mandatory == NO_MANDATORY):
            msg.append('Illegal value %i for mandatory-parameter in a parser with %i elements!'
                       % (self.mandatory, length))
        if msg:
            msg.insert(0, 'Illegal configuration of mandatory Nary-parser '
                       + self.location_info())
            errors.append(self.static_error('\n'.join(msg), BAD_MANDATORY_SETUP))
        return errors


@cython.returns(cython.int)
def combined_mandatory(left: Parser, right: Parser) -> int:
    """
    Returns the position of the first mandatory element (if any) when
    parsers `left` and `right` are joined to a sequence.
    """
    left_mandatory, left_length = (left.mandatory, len(left.parsers)) \
        if isinstance(left, Series) else (NO_MANDATORY, 1)
    if left_mandatory != NO_MANDATORY:
        return left_mandatory
    right_mandatory = right.mandatory if isinstance(right, Series) else NO_MANDATORY
    if right_mandatory != NO_MANDATORY:
        return right_mandatory + left_length
    return NO_MANDATORY


class Series(MandatoryNary):
    r"""
    Matches if each of a series of parsers matches exactly in the order of
    the series.

    Example::

        >>> variable_name = RegExp(r'(?!\d)\w') + RE(r'\w*')
        >>> Grammar(variable_name)('variable_1').content
        'variable_1'
        >>> str(Grammar(variable_name)('1_variable'))
        ' <<< Error on "1_variable" | Parser "root->/(?!\\\\d)\\\\w/" did not match: »1_variable« >>> '

    EBNF-Notation: ``... ...``    (sequence of parsers separated by a blank or new line)

    EBNF-Example:  ``series = letter letter_or_digit``
    """
    RX_ARGUMENT = re.compile(r'\s(\S)')

    @cython.locals(location=cython.int, location_=cython.int, pos=cython.int, reloc=cython.int, mandatory=cython.int)
    def _parse(self, location: int) -> ParsingResult:
        results = []  # type: List[Node]
        location_ = location
        error = None  # type: Optional[Error]
        mandatory = self.mandatory  # type: int
        for pos, parser in enumerate(self.parsers):
            node, location_ = parser(location_)
            if node is None:
                if pos < mandatory:
                    return None, location
                else:
                    parser_str = str(parser) if is_context_sensitive(parser) else parser.repr
                    reloc, node = self.get_reentry_point(location_)
                    error, location_ = self.mandatory_violation(
                        location_, isinstance(parser, Lookahead), parser_str, reloc, node)
                    # check if parsing of the series can be resumed somewhere
                    if reloc >= 0:
                        nd, location_ = parser(location_)  # try current parser again
                        if nd is not None:
                            results.append(node)
                            node = nd
                    else:
                        results.append(node)
                        break
            if node._result or not node.name[0] == ':':  # node.anonymous:  # drop anonymous empty nodes
                results.append(node)
        # assert len(results) <= len(self.parsers) \
        #        or len(self.parsers) >= len([p for p in results if p.name != ZOMBIE_TAG])
        ret_node = self._return_values(results)  # type: Node
        if error and reloc < 0:  # no worry: reloc is always defined when error is True
            # parser will be moved forward, even if no relocation point has been found
            raise ParserError(self, ret_node.with_pos(location_),
                              location_ - location,
                              location, error, first_throw=True)
        return ret_node, location_

    def __repr__(self):
        return " ".join([parser.repr for parser in self.parsers[:self.mandatory]]
                        + (['§'] if self.mandatory != NO_MANDATORY else [])
                        + [parser.repr for parser in self.parsers[self.mandatory:]])

    # The following operator definitions add syntactical sugar, so one can write:
    # `RE('\d+') + Optional(RE('\.\d+)` instead of `Series(RE('\d+'), Optional(RE('\.\d+))`

    def __add__(self, other: Parser) -> 'Series':
        if self.pname or other.pname:
            return Series(self, other)
        if not isinstance(self, Series):
            # for some reason cython calls __add__ instead of __radd__,
            # so we have to repeat the __radd__ code here...
            self, other = other, self
            other_parsers = cast('Series', other).parsers if isinstance(other, Series) \
                else cast(Tuple[Parser, ...], (other,))  # type: Tuple[Parser, ...]
            return Series(*(other_parsers + cast(NaryParser, self).parsers),
                          mandatory=combined_mandatory(other, self))
        other_parsers = cast('Series', other).parsers if isinstance(other, Series) \
            else cast(Tuple[Parser, ...], (other,))  # type: Tuple[Parser, ...]
        return Series(*(self.parsers + other_parsers),
                      mandatory=combined_mandatory(self, other))

    def __radd__(self, other: Parser) -> 'Series':
        if self.pname or other.pname:
            return Series(other, self)
        other_parsers = cast('Series', other).parsers if isinstance(other, Series) \
            else cast(Tuple[Parser, ...], (other,))  # type: Tuple[Parser, ...]
        return Series(*(other_parsers + self.parsers),
                      mandatory=combined_mandatory(other, self))

    def __iadd__(self, other: Parser) -> 'Series':
        if self.pname or other.pname:
            return Series(self, other)
        other_parsers = cast('Series', other).parsers if isinstance(other, Series) \
            else cast(Tuple[Parser, ...], (other,))  # type: Tuple[Parser, ...]
        self.parsers += other_parsers
        self.mandatory = combined_mandatory(self, other)
        return self


def starting_string(parser: Parser) -> str:
    """If parser starts with a fixed string, this will be returned.
    """
    # keep track of already visited parsers to avoid infinite circles
    been_there = parser.grammar.static_analysis_caches__\
        .setdefault('starting_strings', dict())  # type: Dict[Parser, str]

    def find_starting_string(p: Parser) -> str:
        nonlocal been_there
        if isinstance(p, (NegativeLookahead, Lookbehind, NegativeLookbehind)):
            return ""
        if p in been_there:
            return been_there[p]
        else:
            been_there[p] = ""
            if isinstance(p, Text):
                been_there[p] = cast(Text, p).text
            elif isinstance(p, Series) or isinstance(p, Alternative):
                been_there[p] = find_starting_string(cast(NaryParser, p).parsers[0])
            elif isinstance(p, Synonym) or isinstance(p, OneOrMore) \
                    or isinstance(p, Lookahead):
                been_there[p] = find_starting_string(cast(UnaryParser, p).parser)
            elif isinstance(p, Counted):
                counted = cast(Counted, p)  # type: Counted
                if not counted.is_optional():
                    been_there[p] = find_starting_string(counted.parser)
            elif isinstance(p, Interleave):
                interleave = cast(Interleave, p)
                if interleave.repetitions[0][0] >= 1:
                    been_there[p] = find_starting_string(interleave.parsers[0])
            return been_there[p]
    return find_starting_string(parser)


class Alternative(NaryParser):
    r"""
    Matches if one of several alternatives matches. Returns
    the first match.

    This parser represents the EBNF-operator "|" with the qualification
    that both the symmetry and the ambiguity of the EBNF-or-operator
    are broken by selecting the first match.::

        # the order of the sub-expression matters!
        >>> number = RE(r'\d+') | RE(r'\d+') + RE(r'\.') + RE(r'\d+')
        >>> str(Grammar(number)("3.1416"))
        '3 <<< Error on ".1416" | Parser "root" stopped before end, at: ».1416« Terminating parser. >>> '

        # the most selective expression should be put first:
        >>> number = RE(r'\d+') + RE(r'\.') + RE(r'\d+') | RE(r'\d+')
        >>> Grammar(number)("3.1416").content
        '3.1416'

    EBNF-Notation: ``... | ...``

    EBNF-Example:  ``number = /\d+\.\d+/ | /\d+/``
    """
    @cython.locals(location=cython.int, location_=cython.int)
    def _parse(self, location: int) -> ParsingResult:
        for parser in self.parsers:
            node, location_ = parser(location)
            if node is not None:
                return self._return_value(node), location_
                # return self._return_value(node if node._result or parser.pname else None), text_
                # return Node(self.name,
                #             node if node._result or parser.pname else ()), text_
        return None, location

    def __repr__(self):
        if self.pname:
            return ' | '.join(parser.repr for parser in self.parsers)
        return '(' + ' | '.join(parser.repr for parser in self.parsers) + ')'

    # The following operator definitions add syntactical sugar, so one can write:
    # `RE('\d+') + RE('\.') + RE('\d+') | RE('\d+')` instead of:
    # `Alternative(Series(RE('\d+'), RE('\.'), RE('\d+')), RE('\d+'))`

    def __or__(self, other: Parser) -> 'Alternative':
        if self.pname or other.pname:
            return Alternative(self, other)
        if not isinstance(self, Alternative):
            # for some reason cython called __or__ instead of __ror__,
            # so we have to repeat the __ror__ code here...
            self, other = other, self
            other_parsers = cast('Alternative', other).parsers if isinstance(other, Alternative) \
                else cast(Tuple[Parser, ...], (other,))  # type: Tuple[Parser, ...]
            return Alternative(*(other_parsers + cast(NaryParser, self).parsers))
        other_parsers = cast('Alternative', other).parsers if isinstance(other, Alternative) \
            else cast(Tuple[Parser, ...], (other,))  # type: Tuple[Parser, ...]
        return Alternative(*(self.parsers + other_parsers))

    def __ror__(self, other: Parser) -> 'Alternative':
        if self.pname or other.pname:
            return Alternative(other, self)
        other_parsers = cast('Alternative', other).parsers if isinstance(other, Alternative) \
            else cast(Tuple[Parser, ...], (other,))  # type: Tuple[Parser, ...]
        return Alternative(*(other_parsers + self.parsers))

    def __ior__(self, other: Parser) -> 'Alternative':
        if self.pname or other.pname:
            return Alternative(self, other)
        other_parsers = cast('Alternative', other).parsers if isinstance(other, Alternative) \
            else cast(Tuple[Parser, ...], (other,))  # type: Tuple[Parser, ...]
        self.parsers += other_parsers
        return self

    def static_analysis(self) -> List['AnalysisError']:
        errors = super().static_analysis()
        if len(set(self.parsers)) != len(self.parsers):
            errors.append(self.static_error(
                'Duplicate parsers in ' + self.location_info(),
                DUPLICATE_PARSERS_IN_ALTERNATIVE))
        if not all(not p.is_optional() for p in self.parsers[:-1]):
            i = 0
            for i, p in enumerate(self.parsers):
                if p.is_optional():
                    break
            # no worry: p and i are defined, because self.parsers cannot be empty.
            # See NaryParser.__init__()
            errors.append(self.static_error(
                "Parser-specification Error in " + self.location_info()
                + "\nOnly the very last alternative may be optional! "
                + 'Parser "%s" at position %i out of %i is optional'
                % (p.node_name, i + 1, len(self.parsers)),
                BAD_ORDER_OF_ALTERNATIVES))

        # check for errors like "A" | "AB" where "AB" would never be reached,
        # because a substring at the beginning is already caught by an earlier
        # alternative
        # WARNING: This can become time-consuming!!!
        # EXPERIMENTAL

        def does_preempt(start, parser):
            cst = self.grammar(start, parser, complete_match=False)
            return not cst.errors and cst.strlen() >= 1

        for i in range(2, len(self.parsers)):
            fixed_start = starting_string(self.parsers[i])
            if fixed_start:
                for k in range(i):
                    if does_preempt(fixed_start, self.parsers[k]):
                        errors.append(self.static_error(
                            "Parser-specification Error in " + self.location_info()
                            + "\nAlternative %i will never be reached, because its starting-"
                            'string "%s" is already captured by earlier alternative %i !'
                            % (i + 1, fixed_start, k + 1), BAD_ORDER_OF_ALTERNATIVES))
        return errors


@cython.locals(n=cython.int, i=cython.int)
def longest_match(strings: List[str], text: Union[StringView, str], n: int = 1) -> str:
    """Returns the longest string from a given list of strings that
    matches the beginning of text.
    >>> l = ['a', 'ab', 'ca', 'cd']
    >>> longest_match(l, 'a')
    'a'
    >>> longest_match(l, 'abcdefg')
    'ab'
    >>> longest_match(l, 'ac')
    'a'
    >>> longest_match(l, 'cb')
    ''
    >>> longest_match(l, 'cab')
    'ca'
    """
    if n > len(text):  return ''
    if len(strings) == 1:
        return strings[0] if text.startswith(strings[0]) else ''
    head = str(text[:n])
    if not head:  return ''
    i = bisect_left(strings, head)
    if i >= len(strings) or (i == 0 and not strings[0].startswith(head)):
        return ''
    match = longest_match(strings[i:], text, n + 1)
    if match:  return match
    if head == strings[i]:  return head
    return ''

class TextAlternative(Alternative):
    r"""A faster Alternative-Parser for special cases where all alternatives
    are Text-parsers or sequences beginning with a Text-Parser.

    EXPERIMENTAL!!!
    """

    def __init__(self, *parsers: Parser) -> None:
        super(TextAlternative, self).__init__(*parsers)
        heads: List[str] = []
        for p in parsers:
            while isinstance(p, Synonym):
                p = p.parser
            if isinstance(p, Text):
                heads.append(p.text)
            elif isinstance(p, Series) and isinstance(p.parsers[0], Text):
                heads.append(cast(Text, p.parsers[0]).text)
            else:
                raise ValueError(
                    f'Parser {p} is not a Text-parser and does not start with a Text-parser')
        heads.sort()
        self.heads = heads
        self.indices = {h: parsers.index(p) for h, p in zip(heads, parsers)}
        self.min_head_size = min(len(h) for h in self.heads)

    @cython.locals(location=cython.int, location_=cython.int)
    def _parse(self, location: int) -> ParsingResult:
        text = self.grammar.document__[location:]
        m = longest_match(self.heads, text, self.min_head_size)
        if m:
            parser = self.parsers[self.indices[m]]
            node, location_ = parser(location)
            if node is not None:
                return self._return_value(node), location_
        return None, location

    def static_analysis(self) -> List['AnalysisError']:
        errors = super().static_analysis()
        if len(self.heads) != len(set(self.heads)):
            errors.append(self.static_error(
                'Duplicate text-heads in ' + self.location_info()
                + ' Use of Alternative() instead of TextAlternative() '
                + ' could possibly solve this problem.',
                DUPLICATE_PARSERS_IN_ALTERNATIVE))
        return errors


class Interleave(MandatoryNary):
    r"""Parse elements in arbitrary order.

    Examples::
        >>> prefixes = TKN("A") * TKN("B")
        >>> Grammar(prefixes)('A B').content
        'A B'
        >>> Grammar(prefixes)('B A').content
        'B A'

        >>> prefixes = Interleave(TKN("A"), TKN("B"), repetitions=((0, 1), (0, 1)))
        >>> Grammar(prefixes)('A B').content
        'A B'
        >>> Grammar(prefixes)('B A').content
        'B A'
        >>> Grammar(prefixes)('B').content
        'B'

    EBNF-Notation: ``... ° ...``

    EBNF-Example:  ``float =  { /\d/ }+ ° /\./``
    """

    def __init__(self, *parsers: Parser,
                 mandatory: int = NO_MANDATORY,
                 repetitions: Sequence[Tuple[int, int]] = ()) -> None:
        super(Interleave, self).__init__(*parsers, mandatory=mandatory)
        if len(repetitions) == 0:
            repetitions = [(1, 1)] * len(parsers)
        elif len(parsers) != len(repetitions):
            raise ValueError("Number of repetition-tuples unequal number of sub-parsers!")
        self.repetitions = list(repetitions)  # type: List[Tuple[int, int]]
        self.non_mandatory = frozenset(parsers[i] for i in range(min(mandatory, len(parsers))))
        self.parsers_set = frozenset(self.parsers)

    def __deepcopy__(self, memo):
        parsers = copy.deepcopy(self.parsers, memo)
        duplicate = self.__class__(*parsers, mandatory=self.mandatory,
                                   repetitions=self.repetitions)
        copy_combined_parser_attrs(self, duplicate)
        return duplicate

    @cython.locals(location=cython.int, location_=cython.int, location__=cython.int, i=cython.int, reloc=cython.int)
    def _parse(self, location: int):
        results = ()  # type: Tuple[Node, ...]
        location_ = location  # type: int
        counter = [0] * len(self.parsers)
        consumed = set()  # type: Set[Parser]
        error = None  # type: Optional[Error]
        while True:
            # there is an order of testing, but no promise about the order of testing, here!
            for i, parser in enumerate(self.parsers):
                if parser not in consumed:
                    node, location__ = parser(location_)
                    if node is not None:
                        if node._result or not node.name[0] == ':':  # node.anonymous:  # drop anonymous empty nodes
                            results += (node,)
                            # location_ = location__
                        counter[i] += 1
                        if counter[i] >= self.repetitions[i][1]:
                            consumed.add(parser)
                        break
            else:
                for i, parser in enumerate(self.parsers):
                    if counter[i] >= self.repetitions[i][0]:
                        consumed.add(parser)
                if self.non_mandatory <= consumed:
                    if consumed == self.parsers_set:
                        break
                else:
                    return None, location
                reloc, err_node = self.get_reentry_point(location_)
                expected = ' ° '.join([parser.repr for parser in self.parsers])
                error, location__ = self.mandatory_violation(location_, False, expected, reloc, err_node)
                results += (err_node,)
                if reloc < 0:
                    break
            if location__ <= location_:
                break
            location_ = location__
        nd = self._return_values(results)  # type: Node
        if error and reloc < 0:  # no worry: reloc is always defined when error is True
            # parser will be moved forward, even if no relocation point has been found
            raise ParserError(self, nd.with_pos(location),
                              location_ - location,
                              location, error, first_throw=True)
        return nd, location_

    def is_optional(self) -> Optional[bool]:
        return all(r[0] == 0 for r in self.repetitions)

    def __repr__(self):
        def rep(parser: Parser) -> str:
            return '(' + parser.repr + ')' \
                if isinstance(parser, Series) or isinstance(parser, Alternative) else parser.repr

        return ' ° '.join(rep(parser) for parser in self.parsers)

    def _prepare_combined(self, other: Parser) \
            -> Tuple[Tuple[Parser, ...], int, List[Tuple[int, int]]]:
        """Returns the other's parsers and repetitions if `other` is an Interleave-parser,
        otherwise returns ((other,),), [(1, 1])."""
        other = to_interleave(other)
        other_parsers = cast('Interleave', other).parsers if isinstance(other, Interleave) \
            else cast(Tuple[Parser, ...], (other,))  # type: Tuple[Parser, ...]
        other_repetitions = cast('Interleave', other).repetitions \
            if isinstance(other, Interleave) else [(1, 1), ]
        other_mandatory = cast('Interleave', other).mandatory \
            if isinstance(other, Interleave) else NO_MANDATORY
        if other_mandatory == NO_MANDATORY:
            mandatory = self.mandatory
            parsers = self.parsers + other_parsers  # type: Tuple[Parser, ...]
            repetitions = self.repetitions + other_repetitions  # type: List[Tuple[int, int]]
        elif self.mandatory == NO_MANDATORY:
            mandatory = other_mandatory
            parsers = other_parsers + self.parsers
            repetitions = other_repetitions + self.repetitions
        else:
            mandatory = self.mandatory + other_mandatory
            parsers = self.parsers[:self.mandatory] + other_parsers[:other_mandatory] \
                + self.parsers[self.mandatory:] + other_parsers[other_mandatory:]
            repetitions = self.repetitions[:self.mandatory] + other_repetitions[:other_mandatory] \
                + self.repetitions[self.mandatory:] + other_repetitions[other_mandatory:]
        return parsers, mandatory, repetitions

    def __mul__(self, other: Parser) -> 'Interleave':
        if self.pname or other.pname:
            return Interleave(self, other)
        if not isinstance(self, Interleave):
            # for some reason cython called __mul__ instead of __rmul__,
            # so we have to flip self and other...
            self, other = other, self
        parsers, mandatory, repetitions = cast(Interleave, self)._prepare_combined(other)
        return Interleave(*parsers, mandatory=mandatory, repetitions=repetitions)

    def __rmul__(self, other: Parser) -> 'Interleave':
        if self.pname or other.pname:
            return Interleave(other, self)
        parsers, mandatory, repetitions = self._prepare_combined(other)
        return Interleave(*parsers, mandatory=mandatory, repetitions=repetitions)

    def __imul__(self, other: Parser) -> 'Interleave':
        if self.pname or other.pname:
            return Interleave(self, other)
        parsers, mandatory, repetitions = self._prepare_combined(other)
        self.parsers = parsers
        self.mandatory = mandatory
        self.repetitions = repetitions
        return self

    @cython.locals(a=cython.int, b=cython.int)
    def static_analysis(self) -> List['AnalysisError']:
        # assert len(set(parsers)) == len(parsers)  # commented out, because this could make sense
        errors = super().static_analysis()
        if not all(not parser.is_optional() and not isinstance(parser, FlowParser)
                   for parser in self.parsers):
            errors.append(self.static_error(
                "Flow-operators and optional parsers are neither allowed "
                "nor needed in an interleave-parser " + self.location_info(),
                BADLY_NESTED_OPTIONAL_PARSER))
        for parser, (a, b) in zip(self.parsers, self.repetitions):
            if a < 0 or b < 0 or a > b or a > INFINITE or b > INFINITE:
                errors.append(self.static_error(
                    'Repetition count [a=%i, b=%i] for parser %s violates requirement '
                    '0 <= a <= b <= infinity = 2^30' % (a, b, str(parser)),
                    BAD_REPETITION_COUNT))
        return errors

    def _signature(self) -> Hashable:
        return (self.__class__.__name__,) \
               + tuple(p.signature() for p in self.parsers) \
               + tuple(self.repetitions)

########################################################################
#
# Flow control parsers
#
########################################################################

class FlowParser(UnaryParser):
    """
    Base class for all flow parsers like Lookahead and Lookbehind.
    """
    def match(self, bool_value) -> bool:
        """Returns the value. Can be overridden to return the inverted bool."""
        return bool_value


def Required(parser: Parser) -> Parser:
    return Series(parser, mandatory=0)


class Lookahead(FlowParser):
    """
    Matches, if the contained parser would match for the following text,
    but does not consume any text.
    """
    @cython.locals(location=int)
    def _parse(self, location: int) -> ParsingResult:
        node, _ = self.parser(location)
        if self.match(node is not None):
            return (EMPTY_NODE if self.disposable else Node(self.node_name, '', True)), location
        else:
            return None, location

    def __repr__(self):
        return '&' + self.parser.repr

    def static_analysis(self) -> List[AnalysisError]:
        errors = super().static_analysis()
        if self.parser.is_optional():
            errors.append(AnalysisError(self.pname, self, Error(
                'Lookahead %s does not make sense with optional parser "%s"!'
                % (self.pname, str(self.parser)),
                0, LOOKAHEAD_WITH_OPTIONAL_PARSER)))
        return errors


def _negative_match(grammar, bool_value) -> bool:
    """Match function for Negative Parsers."""
    if bool_value:
        return False
    else:
        # invert the farthest failure, because, due to negation, it's not
        # a failure anymore and should be overwritten by any other failure
        grammar.ff_pos__ = -grammar.ff_pos__
        return True


class NegativeLookahead(Lookahead):
    """
    Matches, if the contained parser would *not* match for the following
    text.
    """
    def __repr__(self):
        return '!' + self.parser.repr

    def match(self, bool_value) -> bool:
        return _negative_match(self.grammar, bool_value)


class Lookbehind(FlowParser):
    """
    Matches, if the contained parser would match backwards. Requires
    the contained parser to be a RegExp, _RE, Text parser.

    EXPERIMENTAL
    """
    def __init__(self, parser: Parser) -> None:
        p = parser
        while isinstance(p, Synonym):
            p = p.parser
        assert isinstance(p, RegExp) or isinstance(p, Text)
        self.regexp = None
        self.text = ''  # type: str
        if isinstance(p, RegExp):
            self.regexp = cast(RegExp, p).regexp
        else:  # p is of type Text
            self.text = cast(Text, p).text
        super(Lookbehind, self).__init__(parser)

    @cython.locals(location=cython.int, start=cython.int)
    def _parse(self, location: int) -> ParsingResult:
        start = self.grammar.document_length__ - location
        backwards_text = self.grammar.reversed__[start:]
        if self.regexp is None:  # assert self.text is not None
            does_match = backwards_text[:len(self.text)] == self.text
        else:  # assert self.regexp is not None
            does_match = backwards_text.match(self.regexp)
        if self.match(does_match):
            if self.drop_content:
                return EMPTY_NODE, location
            return Node(self.node_name, '', True), location
        return None, location

    def __repr__(self):
        return '-&' + self.parser.repr


class NegativeLookbehind(Lookbehind):
    """
    Matches, if the contained parser would *not* match backwards. Requires
    the contained parser to be a RegExp-parser.
    """
    def __repr__(self):
        return '-!' + self.parser.repr

    def match(self, bool_value) -> bool:
        return _negative_match(self.grammar, bool_value)


########################################################################
#
# Context-sensitive parsers
#
########################################################################

@lru_cache(maxsize=256)
def is_context_sensitive(parser: Parser) -> bool:
    """Returns True, is ``parser`` is a context-sensitive parser
    or calls a context-sensitive parser."""
    return any(isinstance(pctx[-1], ContextSensitive) for pctx in parser.descendants())
    # for p in parser.descendants():
    #     if isinstance(p, ContextSensitive):
    #         return True
    # return False


class BlackHoleDict(dict):
    """A dictionary that always stays empty. Usae case:
    Disabling memoization."""
    def __setitem__(self, key, value):
        return


class ContextSensitive(UnaryParser):
    """Base class for context-sensitive parsers.

    Context-Sensitive-Parsers are parsers that either manipulate
    (store or change) the values of variables or that read values of
    variables and use them to determine whether the parser matches
    or not.

    While context-sensitive-parsers are quite useful, grammars that
    use them will not be context-free anymore. Plus they breach the
    technology of packrat-parsers. In particular, their results cannot
    simply be memoized by storing them in a dictionary of locations.
    (In other words, the memoization function is not a function of
    parser and location anymore, but would need to be a function
    parser, location and variable (stack-)state.)
    DHParser blocks memoization for context-sensitive-parsers
    (see `Parser.__call__()` and `Forward.__call__()`). As
    a consequence the parsing time cannot be assumed to be strictly
    proportional to the size of the document, anymore. Therefore,
    it is recommended to use context-sensitive-parsers sparingly.
    """

    def gen_memoization_dict(self) -> dict:
        return BlackHoleDict()

    @cython.returns(cython.int)
    @cython.locals(location=cython.int, location_=cython.int)
    def _rollback_location(self, location: int, location_: int) -> int:
        """
        Determines the rollback location for context-sensitive parsers, i.e.
        parsers that either manipulate (store or change) or use variables.

        Rolling back of variable changes takes place when the parser call sequence
        starts to move forward again. Only those variable changes should be
        rolled back the locations of which have been passed when backtracking.

        The rollback location can also be used to block memoizing. Since
        the result returned by a variable changing parser (or a parser
        that directly or indirectly calls a variable changing parser), should
        never be memoized, memoizing is only triggered, when the location of
        a returning parser is greater than the last rollback location.

        Usually, the rollback location is exactly the location, where the parser
        started parsing. However, the rollback-location must lie before the
        location where the parser stopped, because otherwise variable changes
        would be always be rolled back for parsers that have captured or retrieved
        zero length data. In order to avoid this, the rollback location is
        artificially reduced by one in case the parser did not capture any text
        (either of the two equivalent criteria len(text) == len(rest) or
        node.strlen() == 0) identifies this case. This reduction needs to be
        compensated for, if blocking of memoization is determined by the
        rollback-location as in `Forward.__call__()` where a formula like::

            location <= (grammar.last_rb__loc__ + int(text._len == rest._len)

        determines whether memoization should be blocked.
        """
        return location if location != location_ else location-1

    def _signature(self) -> Hashable:
        return id(self)


class Capture(ContextSensitive):
    """
    Applies the contained parser and, in case of a match, saves the result
    in a variable. A variable is a stack of values associated with the
    contained parser's name. This requires the contained parser to be named.
    """
    def __init__(self, parser: Parser, zero_length_warning: bool = True) -> None:
        super(Capture, self).__init__(parser)
        self.zero_length_warning: bool = zero_length_warning
        self._can_capture_zero_length: Optional[bool] = None

    def __deepcopy__(self, memo):
        symbol = copy.deepcopy(self.parser, memo)
        duplicate = self.__class__(symbol, self.zero_length_warning)
        copy_combined_parser_attrs(self, duplicate)
        duplicate._can_capture_zero_length = self._can_capture_zero_length
        return duplicate

    @property
    def can_capture_zero_length(self) -> bool:
        if self._can_capture_zero_length is None:
            self._can_capture_zero_length = self.parser._parse(0)[0] is not None
        return cast(bool, self._can_capture_zero_length)

    def _rollback(self):
        return self.grammar.variables__[self.pname].pop()

    @cython.locals(location=cython.int, location_=cython.int)
    def _parse(self, location: int) -> ParsingResult:
        node, location_ = self.parser(location)
        if node is not None:
            assert self.pname, """Tried to apply an unnamed capture-parser!"""
            assert not self.parser.drop_content, \
                "Cannot capture content from parsers that drop content!"
            self.grammar.variables__[self.pname].append(node.content)
            self.grammar.push_rollback__(self._rollback_location(location, location_), self._rollback)
            return self._return_value(node), location_
        else:
            return None, location

    def __repr__(self):
        return self.parser.repr

    def static_analysis(self) -> List[AnalysisError]:
        errors = super().static_analysis()
        if not self.pname:
            errors.append(AnalysisError(self.pname, self, Error(
                'Capture only works as named parser! Error in parser: ' + str(self),
                0, CAPTURE_WITHOUT_PARSERNAME
            )))
        if self.parser.apply(lambda plist: plist[-1].drop_content):
            errors.append(AnalysisError(self.pname, self, Error(
                'Captured symbol "%s" contains parsers that drop content, '
                'which can lead to unintended results!' % (self.pname or str(self)),
                0, CAPTURE_DROPPED_CONTENT_WARNING
            )))
        if self.zero_length_warning:
            node, _ = self.parser._parse(0)
            if node is not None:
                errors.append(AnalysisError(self.pname, self, Error(
                    'Variable "%s" captures zero length strings, which can lead to '
                    'its remaining on the stack after backtracking!' % (self.pname or str(self)),
                    0, ZERO_LENGTH_CAPTURE_POSSIBLE_WARNING
                )))
                self._can_capture_zero_length = True
            else:
                self._can_capture_zero_length = False
        return errors


MatchVariableFunc = Callable[[Union[StringView, str], List[str]], Optional[str]]
# (text, stack) -> value, where:
# text is the following text for be parsed
# stack is a stack of stored variables (for a particular symbol)
# and the return value is the matched text (which can be the empty string) or
# None, if no match occurred

# Match functions, the name of which starts with 'optional_', must never return
# None, but should return the empty string if no match occurs.
# Match functions, the name of which does not start with 'optional_', should
# on the contrary always return `None` if no match occurs!


def last_value(text: Union[StringView, str], stack: List[str]) -> Optional[str]:
    """Matches `text` with the most recent value on the capture stack.
    This is the default case when retrieving captured substrings."""
    try:
        value = stack[-1]
        return value if text.startswith(value) else None
    except IndexError:
        return None


def optional_last_value(text: Union[StringView, str], stack: List[str]) -> Optional[str]:
    """Matches `text` with the most recent value on the capture stack or
    with the empty string, i.e. `optional_match` never returns `None` but
    either the value on the stack or the empty string.

    Use case: Implement shorthand notation for matching tags, i.e.:

        Good Morning, Mrs. <emph>Smith</>!
    """
    # print('SKIP', text.replace('\n', '\\n'))
    value = stack[-1]
    return value if text.startswith(value) else ""


def matching_bracket(text: Union[StringView, str], stack: List[str]) -> Optional[str]:
    """Returns a closing bracket for the opening bracket on the capture stack,
    i.e. if "[" was captured, "]" will be retrieved."""
    value = stack[-1]
    value = value.replace("(", ")").replace("[", "]").replace("{", "}").replace("<", ">")
    return value if text[:len(value)] == value else None


class Retrieve(ContextSensitive):
    """
    Matches if the following text starts with the value of a particular
    variable. As a variable in this context means a stack of values,
    the last value will be compared with the following text. It will not
    be removed from the stack! (This is the difference between the
    `Retrieve` and the `Pop` parser.)
    The constructor parameter `symbol` determines which variable is
    used.

    Attributes:
        symbol: The parser that has stored the value to be retrieved, in
            other words: "the observed parser"
        match_func: a procedure that through which the processing to the
            retrieved symbols is channeled. In the simplest case it merely
            returns the last string stored by the observed parser. This can
            be (mis-)used to execute any kind of semantic action.
    """

    def __init__(self, symbol: Parser, match_func: MatchVariableFunc = None) -> None:
        assert isinstance(symbol, Capture)
        super(Retrieve, self).__init__(symbol)
        self.match = match_func if match_func else last_value

    def __deepcopy__(self, memo):
        symbol = copy.deepcopy(self.parser, memo)
        duplicate = self.__class__(symbol, self.match)
        copy_combined_parser_attrs(self, duplicate)
        return duplicate

    @property
    def symbol_pname(self) -> str:
        """Returns the watched symbol's pname, properly, i.e. even in cases
        where the symbol's parser is shielded by a Forward-parser"""
        return self.parser.pname or cast(Forward, self.parser).parser.pname

    def get_node_name(self) -> str:
        """Returns a name for the retrieved node. If the Retrieve-parser
        has a node-name, this overrides the node-name of the retrieved symbol's
        parser."""
        if self.disposable or not self.node_name:
            return self.parser.pname or cast(Forward, self.parser).parser.pname
            # if self.parser.pname:
            #     return self.parser.name
            # # self.parser is a Forward-Parser, so pick the name of its encapsulated parser
            # return cast(Forward, self.parser).parser.name
        return self.node_name

    @cython.locals(location=cython.int, location_=cython.int)
    def _parse(self, location: int) -> ParsingResult:
        # auto-capture on first use if symbol was not captured before
        if len(self.grammar.variables__[self.symbol_pname]) == 0:
            node, location_ = self.parser(location)   # auto-capture value
            if node is None:
                # set last_rb__loc__ to avoid memoizing of retrieved results
                self.grammar.push_rollback__(
                    self._rollback_location(location, location_), lambda: None)
                return None, location_
        node, location_ = self.retrieve_and_match(location)
        # set last_rb__loc__ to avoid memoizing of retrieved results
        self.grammar.push_rollback__(
            self._rollback_location(location, location_), lambda: None)
        return node, location_

    def __repr__(self):
        return ':' + self.parser.repr

    @cython.locals(location=cython.int)
    def retrieve_and_match(self, location: int) -> ParsingResult:
        """
        Retrieves variable from stack through the match function passed to
        the class' constructor and tries to match the variable's value with
        the following text. Returns a Node containing the value or `None`
        accordingly.
        """
        # `or self.parser.parser.pname` needed, because Forward-Parsers do not have a pname
        text = self.grammar.document__[location:]
        try:
            stack = self.grammar.variables__[self.symbol_pname]
            value = self.match(text, stack)
        except (KeyError, IndexError):
            tn = self.get_node_name()
            if self.match.__name__.startswith('optional_'):
                # returns a None match if parser is optional but there was no value to retrieve
                return None, location
            else:
                node = Node(tn, '', True)  # .with_pos(self.grammar.document_length__ - text.__len__())
                self.grammar.tree__.new_error(
                    node, dsl_error_msg(self, "'%s' undefined or exhausted." % self.symbol_pname),
                    UNDEFINED_RETRIEVE)
                return node, location
        if value is None:
            return None, location
        elif self.drop_content:
            return EMPTY_NODE, location + len(value)
        return Node(self.get_node_name(), value), location + len(value)


class Pop(Retrieve):
    """
    Matches if the following text starts with the value of a particular
    variable. As a variable in this context means a stack of values,
    the last value will be compared with the following text. Other
    than the `Retrieve`-parser, the `Pop`-parser removes the value
    from the stack in case of a match.

    The constructor parameter `symbol` determines which variable is
    used.
    """
    def __init__(self, symbol: Parser, match_func: MatchVariableFunc = None) -> None:
        super(Pop, self).__init__(symbol, match_func)

    def reset(self):
        super(Pop, self).reset()
        self.values = []

    # def __deepcopy__(self, memo):
    #     symbol = copy.deepcopy(self.parser, memo)
    #     duplicate = self.__class__(symbol, self.match)
    #     copy_combined_parser_attrs(self, duplicate)
    #     duplicate.values = self.values[:]
    #     return duplicate

    def _rollback(self):
        self.grammar.variables__[self.symbol_pname].append(self.values.pop())

    @cython.locals(location=cython.int, location_=cython.int)
    def _parse(self, location: int) -> ParsingResult:
        node, location_ = self.retrieve_and_match(location)
        if node is not None and not id(node) in self.grammar.tree__.error_nodes:
            self.values.append(self.grammar.variables__[self.symbol_pname].pop())
            self.grammar.push_rollback__(self._rollback_location(location, location_), self._rollback)
        else:
            # set last_rb__loc__ to avoid memoizing of retrieved results
            self.grammar.push_rollback__(self._rollback_location(location, location_), lambda: None)
        return node, location_

    def __repr__(self):
        stack = self.grammar.variables__.get(self.symbol_pname, [])
        content = (' "%s"' % stack[-1]) if stack else ''
        prefix = ':?' if self.match.__name__.startswith('optional_') else '::'
        return prefix + self.parser.repr + content


########################################################################
#
# Aliasing parser classes
#
########################################################################


class Synonym(UnaryParser):
    r"""
    Simply calls another parser and encapsulates the result in
    another node if that parser matches.

    This parser is needed to support synonyms in EBNF, e.g.::

        jahr       = JAHRESZAHL
        JAHRESZAHL = /\d\d\d\d/

    Otherwise the first line could not be represented by any parser
    class, in which case it would be unclear whether the parser
    RegExp('\d\d\d\d') carries the name 'JAHRESZAHL' or 'jahr'.
    """
    def __init__(self, parser: Parser) -> None:
        assert not parser.drop_content
        super(Synonym, self).__init__(parser)

    @cython.locals(location=cython.int)
    def _parse(self, location: int) -> ParsingResult:
        node, location = self.parser(location)
        if node is not None:
            if self.drop_content:
                return EMPTY_NODE, location
            if not self.disposable:
                if node is EMPTY_NODE:
                    return Node(self.node_name, '', True), location
                if node.name[0] == ':':  # node.anonymous:
                    # eliminate anonymous child-node on the fly
                    node.name = self.node_name
                else:
                    return Node(self.node_name, (node,)), location
        return node, location

    def __str__(self):
        return self.pname + (' = ' if self.pname else '') + self.parser.repr

    def __repr__(self):
        return self.pname or self.parser.repr


class Forward(UnaryParser):
    r"""
    Forward allows to declare a parser before it is actually defined.
    Forward declarations are needed for parsers that are recursively
    nested, e.g.::

        class Arithmetic(Grammar):
            '''
            expression =  term  { ("+" | "-") term }
            term       =  factor  { ("*" | "/") factor }
            factor     =  INTEGER | "("  expression  ")"
            INTEGER    =  /\d+/~
            '''
            expression = Forward()
            INTEGER    = RE('\\d+')
            factor     = INTEGER | TKN("(") + expression + TKN(")")
            term       = factor + ZeroOrMore((TKN("*") | TKN("/")) + factor)
            expression.set(term + ZeroOrMore((TKN("+") | TKN("-")) + term))
            root__     = expression

    :ivar recursion_counter:  Mapping of places to how often the parser
            has already been called recursively at this place. This
            is needed to implement left recursion. The number of
            calls becomes irrelevant once a result has been memoized.
    """

    def __init__(self):
        super(Forward, self).__init__(get_parser_placeholder())
        # self.parser = get_parser_placeholder  # type: Parser
        self.cycle_reached = False  # type: bool

    def reset(self):
        super(Forward, self).reset()
        self.recursion_counter = dict()  # type: Dict[int, int]
        assert not self.pname, "Forward-Parsers mustn't have a name!"

    def name(self, pname: str, disposable: bool = False) -> 'Parser':
        """Sets the parser name to `pname` and returns `self`."""
        assert not pname, "Forward-parser mustn't have a name. "\
            'Use pname="" when calling  Forward.name()'
        super().name(pname, disposable)
        return self

    def __deepcopy__(self, memo):
        duplicate = self.__class__()
        memo[id(self)] = duplicate
        copy_parser_base_attrs(self, duplicate)
        parser = copy.deepcopy(self.parser, memo)
        duplicate.parser = parser
        duplicate.pname = self.pname        # Forward-Parsers should not have a name!
        duplicate.disposable = self.disposable
        duplicate.node_name = self.node_name  # Forward-Parser should not have a tag name!
        duplicate.drop_content = parser.drop_content
        return duplicate

    @cython.locals(location=cython.int, depth=cython.int, rb_stack_size=cython.int)
    def __call__(self,location: int) -> ParsingResult:
        """
        Overrides `Parser.__call__`, because Forward is not an independent parser
        but merely a redirects the call to another parser. Other than parser
        `Synonym`, which might be a meaningful marker for the syntax tree,
        parser Forward should never appear in the syntax tree.

        `Forward.__call__` also takes care of (most of) the left recursion
        handling. In order to do so it (unfortunately) has to duplicate some code
        from `Parser.__call__`.

        The algorithm roughly follows:
        https://medium.com/@gvanrossum_83706/left-recursive-peg-grammars-65dab3c580e1
        See also:
        http://www.vpri.org/pdf/tr2007002_packrat.pdf
        """
        grammar = self.grammar
        if not grammar.left_recursion__:  # TODO: add a static check and flag: self.left_recursive__!
            return self.parser(location)

        # rollback variable changing operation if parser backtracks
        # to a position before the variable changing operation occurred
        if location <= grammar.last_rb__loc__:
            grammar.rollback_to__(location)

        # if location has already been visited by the current parser, return saved result
        visited = self.visited  # using local variable for better performance
        if location in visited:
            # no history recording in case of memoized results!
            return visited[location]

        if location in self.recursion_counter:
            depth = self.recursion_counter[location]
            if depth == 0:
                grammar.suspend_memoization__ = True
                result = None, location
            else:
                self.recursion_counter[location] = depth - 1
                result = self.parser(location)
                self.recursion_counter[location] = depth  # allow moving back and forth
        else:
            self.recursion_counter[location] = 0  # fail on the first recursion
            save_suspend_memoization = grammar.suspend_memoization__
            grammar.suspend_memoization__ = False
            history_pointer = len(grammar.history__)

            result = self.parser(location)

            if result[0] is not None:
                # keep calling the (potentially left-)recursive parser and increase
                # the recursion depth by 1 for each call as long as the length of
                # the match increases.
                last_history_state = grammar.history__[history_pointer:len(grammar.history__)]
                depth = 1
                while True:
                    self.recursion_counter[location] = depth
                    grammar.suspend_memoization__ = False
                    rb_stack_size = len(grammar.rollback__)
                    grammar.history__ = grammar.history__[:history_pointer]
                    # reduplication of error messages will be caught by nodetree.RootNode.add_error()
                    # saving and restoring the errors-messages state on each iteration presupposes
                    # that error messages will be recreated every time, which, however, does not
                    # happen because of memoization. (This is a downside of global error-reporting
                    # in contrast to attaching error-messages locally to the node where they
                    # occurred. Big topic...)
                    # don't carry error/resumption-messages over to the next iteration
                    # grammar.most_recent_error__ = None
                    next_result = self.parser(location)

                    # discard next_result if it is not the longest match and return
                    if next_result[1] <= result[1]:  # also true, if no match
                        # Since the result of the last parser call (`next_result`) is discarded,
                        # any variables captured by this call should be "rolled back", too.
                        while len(grammar.rollback__) > rb_stack_size:
                            _, rb_func = grammar.rollback__.pop()
                            rb_func()
                            grammar.last_rb__loc__ = grammar.rollback__[-1][0] \
                                if grammar.rollback__ else -2
                        # Finally, overwrite the discarded result in the last history record with
                        # the accepted result, i.e. the longest match.
                        # TODO: Move this to trace.py, somehow... and make it less confusing
                        #       that the result is not the last but the longest match...
                        grammar.history__ = grammar.history__[:history_pointer] + last_history_state
                        # record = grammar.history__[-1]
                        # if record.call_stack[-1] == (self.parser.pname, location):
                        #     record.text = result[1]
                        #     delta = len(text) - len(result[1])
                        #     assert record.node.name != ':None'
                        #     record.node.result = text[:delta]
                        break

                    last_history_state = grammar.history__[history_pointer:len(grammar.history__)]
                    result = next_result
                    depth += 1
            # grammar.suspend_memoization__ = save_suspend_memoization \
            #     or location <= (grammar.last_rb__loc__ + int(text._len == result[1]._len))
            grammar.suspend_memoization__ = save_suspend_memoization  #  = is_context_sensitive(self.parser)
            if not grammar.suspend_memoization__:
                visited[location] = result
        return result

    def set_proxy(self, proxy: Optional[ParseFunc]):
        """`set_proxy` has no effects on Forward-objects!"""
        return

    def __cycle_guard(self, func, alt_return):
        """
        Returns the value of `func()` or `alt_return` if a cycle has
        been reached (which can happen if `func` calls methods of
        child parsers).
        """
        if self.cycle_reached:
            return alt_return
        else:
            self.cycle_reached = True
            ret = func()
            self.cycle_reached = False
            return ret

    def __repr__(self):
        return self.__cycle_guard(lambda: repr(self.parser), '...')

    def __str__(self):
        return self.__cycle_guard(lambda: str(self.parser), '...')

    @property
    def repr(self) -> str:
        """Returns the parser's name if it has a name or repr(self) if not."""
        return self.parser.pname if self.parser.pname else self.__repr__()

    def set(self, parser: Parser):
        """
        Sets the parser to which the calls to this Forward-object
        shall be delegated.
        """
        self.parser = parser
        self.drop_content = parser.drop_content

    def sub_parsers(self) -> Tuple[Parser, ...]:
        """Note: Sub-Parsers are not passed through by Forward-Parser."""
        if is_parser_placeholder(self.parser):
            return tuple()
        return self.parser,

    def _signature(self) -> Hashable:
        # This code should theoretically never be reached, except when debugging
        signature = self.pname or self.parser.pname
        assert signature
        return signature<|MERGE_RESOLUTION|>--- conflicted
+++ resolved
@@ -1649,13 +1649,8 @@
                 result, location = pe.node, L
             if result is EMPTY_NODE:  # don't ever deal out the EMPTY_NODE singleton!
                 result = Node(EMPTY_PTYPE, '').with_pos(0)
-<<<<<<< HEAD
-
-            if rest and complete_match:
-=======
             if location < L and complete_match:
                 rest = self.document__[location:]
->>>>>>> 8dcb3518
                 fwd = rest.find("\n") + 1 or len(rest)
                 skip, location = rest[:fwd], location + fwd
                 if result is None or (result.name == ZOMBIE_TAG and len(result) == 0):
@@ -1735,18 +1730,12 @@
                             self.document__[error.pos:], lc, [error]))
             else:
                 # if complete_match is False, ignore the rest and leave while loop
-<<<<<<< HEAD
-                rest = StringView('')
-
-=======
                 location = L
->>>>>>> 8dcb3518
         if stitches:
             if location < L:
                 stitches.append(Node(ZOMBIE_TAG, self.document__[location:])\
                                 .with_pos(tail_pos(stitches)))
             result = Node(ZOMBIE_TAG, tuple(stitches)).with_pos(0)
-
         if any(self.variables__.values()):
                 # capture stack not empty will only be reported for root-parsers
                 # to avoid false negatives when testing
@@ -1774,7 +1763,6 @@
                     result.result = result.children + (error_node,)
                 else:
                     self.tree__.new_error(result, error_msg, error_code)
-
         self.tree__.swallow(result, document, source_mapping)
         if not self.tree__.source:  self.tree__.source = document
         self.start_parser__ = None
@@ -2981,17 +2969,8 @@
                                                    tuple()))
         if skip:
             gr = self._grammar
-<<<<<<< HEAD
-            # print(gr.variables__)
-            # location = gr.document_length__ - text_._len
-            # if location <= gr.last_rb__loc__ + 1:
-            #     gr.rollback_to__(location - 1)
-            reloc, znd = reentry_point(text_, skip, gr.comment_rx__, gr.reentry_search_window__)
-            return reloc, znd
-=======
             reloc, zombie = reentry_point(text_, skip, gr.comment_rx__, gr.reentry_search_window__)
             return reloc, zombie
->>>>>>> 8dcb3518
         return -1, Node(ZOMBIE_TAG, '')
 
     @cython.locals(location=cython.int)
