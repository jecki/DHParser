--- conflicted
+++ resolved
@@ -1395,11 +1395,7 @@
                 return EMPTY_NODE, text[self.len:]
             elif self.text or not self.anonymous:
                 return Node(self.tag_name, self.text, True), text[self.len:]
-<<<<<<< HEAD
-            return EMPTY_NODE, text[self.len:]
-=======
             return EMPTY_NODE, text
->>>>>>> aac4aa28
         return None, text
 
     def __repr__(self):
@@ -2525,33 +2521,6 @@
 ########################################################################
 
 
-<<<<<<< HEAD
-class Drop(UnaryParser):
-    r"""
-    Drops any content that another parser yields and returns either
-    None if the other parser did not match or EMPTY_NODE, if it did.
-    This allows to simplify the syntax tree at a very early stage.
-    Violates the invariant: str(parse(text)) == text !
-    """
-    def _parse(self, text: StringView) -> Tuple[Optional[Node], StringView]:
-        node, text = self.parser(text)
-        if node:
-            return EMPTY_NODE, text
-        return None, text
-
-
-class DropToken(Token):
-    """
-    Parses play text string, but returns EMPTY_NODE rather than the parsed
-    string on a match. Violates the invariant: str(parse(text)) == text !
-    """
-    def _parse(self, text: StringView) -> Tuple[Optional[Node], StringView]:
-        assert self.anonymous, "DropToken must not be used for named parsers!"
-        if text.startswith(self.text):
-            return EMPTY_NODE, text[self.len:]
-            # return Node(self.tag_name, self.text, True), text[self.len:]
-        return None, text
-=======
 # class Drop(UnaryParser):
 #     r"""
 #     Drops any content that another parser yields and returns either
@@ -2564,7 +2533,6 @@
 #         if node:
 #             return EMPTY_NODE, text
 #         return None, text
->>>>>>> aac4aa28
 
 
 # class DropToken(Token):
@@ -2619,11 +2587,7 @@
     RegExp('\d\d\d\d') carries the name 'JAHRESZAHL' or 'jahr'.
     """
     def __init__(self, parser: Parser) -> None:
-<<<<<<< HEAD
-        assert not (isinstance(parser, DropRegExp) or isinstance(parser, DropToken) or isinstance(parser, Drop))
-=======
         assert not parser.drop_content
->>>>>>> aac4aa28
         super(Synonym, self).__init__(parser)
 
     def _parse(self, text: StringView) -> Tuple[Optional[Node], StringView]:
