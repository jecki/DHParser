#cython: infer_types=True
#cython: language_level=3
#cython: c_string_type=unicode
#cython: c_string_encoding=utf-8


import cython

# type hints for Cython python -> C compiler to speed up the most
# critical code paths of stringview.py.

cdef int first_char(text, int begin, int end)

cdef int last_char(text, int begin, int end)

cdef int pack_index(int index, int length)

@cython.locals(cbegin=cython.int, cend=cython.int)
<<<<<<< HEAD
cpdef real_indices(begin, end, int length)
=======
cdef real_indices(begin, end, int length)
# cpdef real_indices(begin, end, int length)


# cdefs for class StringView: https://cython.readthedocs.io/en/latest/src/tutorial/pure.html

cdef class StringView:
    cdef str text
    cdef int begin, end, len
    cdef str fullstring

    cpdef __init__(self, text: str, begin: Optional[int] = 0, end: Optional[int] = None) -> None

    cpdef __bool__(self) -> bool

    cpdef __len__(self) -> int

    cpdef __str__(self) -> str

    cpdef __eq__(self, other) -> bool

    cpdef __hash__(self) -> int

    cpdef __add__(self, other) -> Union[str, 'StringView']

    cpdef __radd__(self, other) -> Union[str, 'StringView']

    @cython.locals(start=cython.int, stop=cython.int)
    cpdef __getitem__(self, index: Optional[slice, int]) -> StringView

    cpdef count(self, sub: str, start: Optional[int] = None, end: Optional[int] = None) -> int

    cpdef find(self, sub: str, start: Optional[int] = None, end: Optional[int] = None) -> int

    cpdef rfind(self, sub: str, start: Optional[int] = None, end: Optional[int] = None) -> int

    cpdef startswith(self, prefix: str, start: int = 0, end: Optional[int] = None) -> bool

    cpdef endswith(self, suffix: str, start: int = 0, end: Optional[int] = None) -> bool

    cpdef match(self, regex, flags=0)

    cpdef index(self, absolute_index: int) -> int

    cpdef indices(self, absolute_indices: Iterable[int]) -> Tuple[int, ...]

    cpdef search(self, regex)

    cpdef finditer(self, regex)

    @cython.locals(begin=cython.int, end=cython.int)
    cpdef strip(self)

    @cython.locals(begin=cython.int)
    cpdef lstrip(self)

    @cython.locals(end=cython.int)
    cpdef rstrip(self)

    @cython.locals(length=cython.int, k=cython.int, i=cython.int)
    cpdef split(self, sep=None)

    cpdef replace(self, old, new)
>>>>>>> dbe1a013
<|MERGE_RESOLUTION|>--- conflicted
+++ resolved
@@ -16,9 +16,6 @@
 cdef int pack_index(int index, int length)
 
 @cython.locals(cbegin=cython.int, cend=cython.int)
-<<<<<<< HEAD
-cpdef real_indices(begin, end, int length)
-=======
 cdef real_indices(begin, end, int length)
 # cpdef real_indices(begin, end, int length)
 
@@ -81,5 +78,4 @@
     @cython.locals(length=cython.int, k=cython.int, i=cython.int)
     cpdef split(self, sep=None)
 
-    cpdef replace(self, old, new)
->>>>>>> dbe1a013
+    cpdef replace(self, old, new)