--- conflicted
+++ resolved
@@ -148,11 +148,7 @@
 CriteriaType = Union['Node', str, Container[str], Callable]
 ALL_NODES = lambda nd: True
 LEAF_NODES = lambda nd: not nd.children
-<<<<<<< HEAD
 BRANCH_NODES = lambda nd: bool(nd.children)
-=======
-BRANCH_NODES = lambda nd: nd.children
->>>>>>> 3335a18f
 
 
 def create_match_function(criterion: CriteriaType) -> Callable:
