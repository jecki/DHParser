"""parsers.py - parser combinators for for DHParser

Copyright 2016  by Eckhart Arnold (arnold@badw.de)
                Bavarian Academy of Sciences an Humanities (badw.de)

Licensed under the Apache License, Version 2.0 (the "License");
you may not use this file except in compliance with the License.
You may obtain a copy of the License at

    http://www.apache.org/licenses/LICENSE-2.0

Unless required by applicable law or agreed to in writing, software
distributed under the License is distributed on an "AS IS" BASIS,
WITHOUT WARRANTIES OR CONDITIONS OF ANY KIND, either express or
implied.  See the License for the specific language governing
permissions and limitations under the License.

Module ``parsers.py`` contains a number of classes that together
make up parser combinators for left-recursive grammers. For each
element of the extended Backus-Naur-Form as well as for a regular
expression token a class is defined. The set of classes can be used to
define a parser for (ambiguous) left-recursive grammers.


References and Acknowledgements:

Dominikus Herzberg: Objekt-orientierte Parser-Kombinatoren in Python,
Blog-Post, September, 18th 2008 on denkspuren. gedanken, ideen,
anregungen und links rund um informatik-themen, URL:
http://denkspuren.blogspot.de/2008/09/objekt-orientierte-parser-kombinatoren.html

Dominikus Herzberg: Eine einfache Grammatik für LaTeX, Blog-Post,
September, 18th 2008 on denkspuren. gedanken, ideen, anregungen und
links rund um informatik-themen, URL:
http://denkspuren.blogspot.de/2008/09/eine-einfache-grammatik-fr-latex.html

Dominikus Herzberg: Uniform Syntax, Blog-Post, February, 27th 2007 on
denkspuren. gedanken, ideen, anregungen und links rund um
informatik-themen, URL:
http://denkspuren.blogspot.de/2007/02/uniform-syntax.html

Richard A. Frost, Rahmatullah Hafiz and Paul Callaghan: Parser
Combinators for Ambiguous Left-Recursive Grammars, in: P. Hudak and
D.S. Warren (Eds.): PADL 2008, LNCS 4902, pp. 167–181, Springer-Verlag
Berlin Heidelberg 2008.

Elizabeth Scott and Adrian Johnstone, GLL Parsing,
in: Electronic Notes in Theoretical Computer Science 253 (2010) 177–189,
http://dotat.at/tmp/gll.pdf

Juancarlo Añez: grako, a PEG parser generator in Python,
https://bitbucket.org/apalala/grako

Vegard Øye: General Parser Combinators in Racket, 2012,
https://epsil.github.io/gll/
"""


import abc
import copy
import os
from functools import partial
from typing import Any, Callable, cast, Dict, List, Set, Tuple, Union

from DHParser.error import Error, is_error, has_errors, linebreaks, line_col
from DHParser.stringview import StringView, EMPTY_STRING_VIEW
from DHParser.syntaxtree import Node, TransformationFunc, ParserBase, WHITESPACE_PTYPE, \
    TOKEN_PTYPE, ZOMBIE_PARSER
from DHParser.toolkit import is_logging, log_dir, logfile_basename, escape_re, sane_parser_name, \
    load_if_file, re

__all__ = ('PreprocessorFunc',
           'HistoryRecord',
           'Parser',
           'Grammar',
           'RX_PREPROCESSOR_TOKEN',
           'BEGIN_TOKEN',
           'END_TOKEN',
           'make_token',
           'nil_preprocessor',
           'PreprocessorToken',
           'RegExp',
           'RE',
           'Token',
           'mixin_comment',
           # 'UnaryOperator',
           # 'NaryOperator',
           'Synonym',
           'Option',
           'ZeroOrMore',
           'OneOrMore',
           'Series',
           'Alternative',
           'FlowOperator',
           'Required',
           'Lookahead',
           'NegativeLookahead',
           'Lookbehind',
           'NegativeLookbehind',
           'last_value',
           'counterpart',
           'accumulate',
           'Capture',
           'Retrieve',
           'Pop',
           'Forward',
           'Compiler',
           'compile_source')



########################################################################
#
# Grammar and parsing infrastructure
#
########################################################################


PreprocessorFunc = Union[Callable[[str], str], partial]


LEFT_RECURSION_DEPTH = 8  # type: int
# because of python's recursion depth limit, this value ought not to be
# set too high. PyPy allows higher values than CPython
MAX_DROPOUTS = 3  # type: int
# stop trying to recover parsing after so many errors


class HistoryRecord:
    """
    Stores debugging information about one completed step in the
    parsing history. 

    A parsing step is "completed" when the last one of a nested
    sequence of parser-calls returns. The call stack including
    the last parser call will be frozen in the ``HistoryRecord``-
    object. In addition a reference to the generated leaf node
    (if any) will be stored and the result status of the last
    parser call, which ist either MATCH, FAIL (i.e. no match)
    or ERROR.
    """
    __slots__ = ('call_stack', 'node', 'remaining', 'line_col')

    MATCH = "MATCH"
    ERROR = "ERROR"
    FAIL = "FAIL"

    def __init__(self, call_stack: List['Parser'], node: Node, remaining: int) -> None:
        # copy call stack, dropping uninformative Forward-Parsers
        self.call_stack = [p for p in call_stack if p.ptype != ":Forward"]  # type: List['Parser']
        self.node = node                # type: Node
        self.remaining = remaining      # type: int
        self.line_col = (1, 1)          # type: Tuple[int, int]
        if call_stack:
            grammar = call_stack[-1].grammar
            document = grammar.document__
            lbreaks = grammar.document_lbreaks__
            self.line_col = line_col(lbreaks, len(document) - remaining)

    def __str__(self):
        return 'line %i, column %i:  %s  "%s"' % \
               (self.line_col[0], self.line_col[1], self.stack, str(self.node))

    def err_msg(self) -> str:
        return self.ERROR + ": " + "; ".join(str(e) for e in self.node._errors).replace('\n', '\\')

    @property
    def stack(self) -> str:
        return "->".join((p.repr if p.ptype == ':RegExp' else p.name or p.ptype)
                         for p in self.call_stack)

    @property
    def status(self) -> str:
        return self.FAIL if self.node is None else \
            self.err_msg() if has_errors(self.node._errors) else self.MATCH

    @property
    def extent(self) -> slice:
        return (slice(-self.remaining - len(self.node), -self.remaining) if self.node
                else slice(-self.remaining, None))

    @staticmethod
    def last_match(history: List['HistoryRecord']) -> Union['HistoryRecord', None]:
        """
        Returns the last match from the parsing-history.
        Args:
            history:  the parsing-history as a list of HistoryRecord objects

        Returns:
            the history record of the last match or none if either history is
            empty or no parser could match
        """
        for record in reversed(history):
            if record.status == HistoryRecord.MATCH:
                return record
        return None

    @staticmethod
    def most_advanced_match(history: List['HistoryRecord']) -> Union['HistoryRecord', None]:
        """
        Returns the closest-to-the-end-match from the parsing-history.
        Args:
            history:  the parsing-history as a list of HistoryRecord objects

        Returns:
            the history record of the closest-to-the-end-match or none if either history is
            empty or no parser could match
        """
        remaining = -1
        result = None
        for record in history:
            if (record.status == HistoryRecord.MATCH and
                    (record.remaining < remaining or remaining < 0)):
                result = record
                remaining = record.remaining
        return result


def add_parser_guard(parser_func):
    """
    Add a wrapper function to a parser functions (i.e. Parser.__call__ method)
    that takes care of memoizing, left recursion and optionally tracing
    (aka "history tracking") of parser calls. Returns the wrapped call.
    """
    def guarded_call(parser: 'Parser', text: StringView) -> Tuple[Node, StringView]:
        # def memoized(parser, location):
        #     node = parser.visited[location]
        #     rlen = location - (0 if node is None else node.len)
        #     rest = grammar.document__[-rlen:] if rlen else EMPTY_STRING_VIEW
        #     return node, rest
        #     # NOTE: An older and simpler implementation of memoization
        #     # relied on `parser.visited[location] == node, rest`. Although,
        #     # rest is really just a substring of one and the same document,
        #     # this resulted in an explosion of memory usage. Seems that
        #     # `rext = text[i:]` really copies the sub-string. See:
        #     # https://mail.python.org/pipermail/python-dev/2008-May/079699.html

        try:
            location = len(text)    # mind that location is always the distance to the end
            grammar = parser.grammar  # grammar may be 'None' for unconnected parsers!

            if grammar.last_rb__loc__ <= location:
                grammar.rollback_to__(location)

            # if location has already been visited by the current parser,
            # return saved result
            if location in parser.visited:
                return parser.visited[location]

            if grammar.history_tracking__:
                grammar.call_stack__.append(parser)
                grammar.moving_forward__ = True

            # break left recursion at the maximum allowed depth
            if grammar.left_recursion_handling__:
                if parser.recursion_counter.setdefault(location, 0) > LEFT_RECURSION_DEPTH:
                    grammar.recursion_locations__.add(location)
                    return None, text
                parser.recursion_counter[location] += 1

            # run original __call__ method
            node, rest = parser_func(parser, text)

            if grammar.left_recursion_handling__:
                parser.recursion_counter[location] -= 1

            if node is None:
                # retrieve an earlier match result (from left recursion) if it exists
                if location in grammar.recursion_locations__:
                    if location in parser.visited:
                        node, rest = parser.visited[location]
                        # TODO: maybe add a warning about occurrence of left-recursion here?
                    # don't overwrite any positive match (i.e. node not None) in the cache
                    # and don't add empty entries for parsers returning from left recursive calls!
                elif grammar.memoization__:
                    # otherwise also cache None-results
                    parser.visited[location] = (None, rest)
            elif (grammar.last_rb__loc__ > location
                  and (grammar.memoization__ or location in grammar.recursion_locations__)):
                # - variable manipulating parsers will not be entered into the cache,
                #   because caching would interfere with changes of variable state
                # - in case of left recursion, the first recursive step that
                #   matches will store its result in the cache
                parser.visited[location] = (node, rest)

            if grammar.history_tracking__:
                # don't track returning parsers except in case an error has occurred
                remaining = len(rest)
                if grammar.moving_forward__ or (node and node._errors):
                    record = HistoryRecord(grammar.call_stack__, node, remaining)
                    grammar.history__.append(record)
                    # print(record.stack, record.status, rest[:20].replace('\n', '|'))
                grammar.moving_forward__ = False
                grammar.call_stack__.pop()

        except RecursionError:
            node = Node(None, str(text[:min(10, max(1, text.find("\n")))]) + " ...")
            node.add_error("maximum recursion depth of parser reached; "
                           "potentially due to too many errors!")
            rest = EMPTY_STRING_VIEW

        return node, rest

    return guarded_call


class ParserMetaClass(abc.ABCMeta):
    """
    ParserMetaClass adds a wrapper to the __call__ method of parser
    objects during initialization that takes care of memoizing,
    left recursion and tracing.
    """
    def __init__(cls, name, bases, attrs):
        guarded_parser_call = add_parser_guard(cls.__call__)
        # The following check is necessary for classes that don't override
        # the __call__() method, because in these cases the non-overridden
        # __call__()-method would be substituted a second time!
        if cls.__call__.__code__ != guarded_parser_call.__code__:
            cls.__call__ = guarded_parser_call
        super(ParserMetaClass, cls).__init__(name, bases, attrs)


class Parser(ParserBase, metaclass=ParserMetaClass):
    """
    (Abstract) Base class for Parser combinator parsers. Any parser
    object that is actually used for parsing (i.e. no mock parsers)
    should should be derived from this class.

    Since parsers can contain other parsers (see classes UnaryOperator
    and NaryOperator) they form a cyclical directed graph. A root
    parser is a parser from which all other parsers can be reached.
    Usually, there is one root parser which serves as the starting
    point of the parsing process. When speaking of "the root parser"
    it is this root parser object that is meant.

    There are two different types of parsers:

    1. *Named parsers* for which a name is set in field parser.name.
       The results produced by these parsers can later be retrieved in
       the AST by the parser name.

    2. *Anonymous parsers* where the name-field just contains the empty
       string. AST-transformation of Anonymous parsers can be hooked
       only to their class name, and not to the individual parser.

    Parser objects are callable and parsing is done by calling a parser
    object with the text to parse.

    If the parser matches it returns a tuple consisting of a node
    representing the root of the concrete syntax tree resulting from the
    match as well as the substring `text[i:]` where i is the length of
    matched text (which can be zero in the case of parsers like
    `ZeroOrMore` or `Option`). If `i > 0` then the parser has "moved
    forward".

    If the parser does not match it returns `(None, text). **Note** that
    this is not the same as an empty match `("", text)`. Any empty match
    can for example be returned by the `ZeroOrMore`-parser in case the
    contained parser is repeated zero times.

    Attributes:
        visited:  Mapping of places this parser has already been to
                during the current parsing process onto the results the
                parser returned at the respective place. This dictionary
                is used to implement memoizing.

        recursion_counter:  Mapping of places to how often the parser
                has already been called recursively at this place. This
                is needed to implement left recursion. The number of
                calls becomes irrelevant once a resault has been memoized.

        cycle_detection:  The apply()-method uses this variable to make
                sure that one and the same function will not be applied
                (recursively) a second time, if it has already been
                applied to this parser.

        grammar:  A reference to the Grammar object to which the parser
                is attached.
    """

    ApplyFunc = Callable[['Parser'], None]

    def __init__(self, name: str = '') -> None:
        # assert isinstance(name, str), str(name)
        super(Parser, self).__init__(name)
        self._grammar = None  # type: 'Grammar'
        self.reset()

    def __deepcopy__(self, memo):
        """Deepcopy method of the parser. Upon instantiation of a Grammar-
        object, parsers will be deep-copied to the Grammar object. If a
        derived parser-class changes the signature of the constructor,
        `__deepcopy__`-method must be replaced (i.e. overridden without
        calling the same method from the superclass) by the derived class.
        """
        return self.__class__(self.name)

    def reset(self):
        """Initializes or resets any parser variables. If overwritten,
        the `reset()`-method of the parent class must be called from the
        `reset()`-method of the derived class."""
        self.visited = dict()            # type: Dict[int, Tuple[Node, StringView]]
        self.recursion_counter = dict()  # type: Dict[int, int]
        self.cycle_detection = set()     # type: Set[Callable]
        return self

    def __call__(self, text: StringView) -> Tuple[Node, StringView]:
        """Applies the parser to the given `text` and returns a node with
        the results or None as well as the text at the position right behind
        the matching string."""
        return None, text  # default behaviour: don't match

    def __add__(self, other: 'Parser') -> 'Series':
        """The + operator generates a series-parser that applies two
        parsers in sequence."""
        return Series(self, other)

    def __or__(self, other: 'Parser') -> 'Alternative':
        """The | operator generates an alternative parser that applies
        the first parser and, if that does not match, the second parser.
        """
        return Alternative(self, other)

    @property
    def grammar(self) -> 'Grammar':
        return self._grammar

    @grammar.setter
    def grammar(self, grammar: 'Grammar'):
        if self._grammar is None:
            self._grammar = grammar
            self._grammar_assigned_notifier()
        else:
            assert self._grammar == grammar, \
                "Parser has already been assigned to a different Grammar object!"

    def _grammar_assigned_notifier(self):
        """A function that notifies the parser object that it has been
        assigned to a grammar."""
        pass

    def apply(self, func: ApplyFunc):
        """
        Applies function `func(parser)` recursively to this parser and all
        descendant parsers if any exist. The same function can never
        be applied twice between calls of the ``reset()``-method!
        """
        if func in self.cycle_detection:
            return False
        else:
            self.cycle_detection.add(func)
            func(self)
            return True


def mixin_comment(whitespace: str, comment: str) -> str:
    """
    Returns a regular expression that merges comment and whitespace
    regexps. Thus comments cann occur whereever whitespace is allowed
    and will be skipped just as implicit whitespace.

    Note, that because this works on the level of regular expressions,
    nesting comments is not possible. It also makes it much harder to
    use directives inside comments (which isn't recommended, anyway).
    """
    wspc = '(?:' + whitespace + '(?:' + comment + whitespace + ')*)'
    return wspc


class Grammar:
    """
    Class Grammar directs the parsing process and stores global state
    information of the parsers, i.e. state information that is shared
    accross parsers.

    Grammars are basically collections of parser objects, which are
    connected to an instance object of class Grammar. There exist two
    ways of connecting parsers to grammar objects: Either by passing
    the root parser object to the constructor of a Grammar object
    ("direct instantiation"), or by assigning the root parser to the
    class variable "root__" of a descendant class of class Grammar.

    Example for direct instantian of a grammar:

        >>> number = RE('\d+') + RE('\.') + RE('\d+') | RE('\d+')
        >>> number_parser = Grammar(number)
        >>> number_parser("3.1416").content()
        '3.1416'

    Collecting the parsers that define a grammar in a descendant class of
    class Grammar and assigning the named parsers to class variables
    rather than global variables has several advantages:

    1. It keeps the namespace clean.

    2. The parser names of named parsers do not need to be passed to the
       constructor of the Parser object explicitly, but it suffices to
       assign them to class variables, which results in better
       readability of the Python code.

    3. The parsers in the class do not necessarily need to be connected
       to one single root parser, which is helpful for testing and
       building up a parser successively of several components.

    As a consequence, though, it is highly recommended that a Grammar
    class should not define any other variables or methods with names
    that are legal parser names. A name ending with a double
    underscore '__' is *not* a legal parser name and can safely be
    used.

    Example:

        class Arithmetic(Grammar):
            # special fields for implicit whitespace and comment configuration
            COMMENT__ = r'#.*(?:\n|$)'  # Python style comments
            wspR__ = mixin_comment(whitespace=r'[\t ]*', comment=COMMENT__)

            # parsers
            expression = Forward()
            INTEGER = RE('\\d+')
            factor = INTEGER | Token("(") + expression + Token(")")
            term = factor + ZeroOrMore((Token("*") | Token("/")) + factor)
            expression.set(term + ZeroOrMore((Token("+") | Token("-")) + term))
            root__ = expression

    Upon instantiation the parser objects are deep-copied to the
    Grammar object and assigned to object variables of the same name.
    Any parser that is directly assigned to a class variable is a
    'named' parser and its field `parser.name` contains the variable
    name after instantiation of the Grammar class. All other parsers,
    i.e. parsers that are defined within a `named` parser, remain
    "anonymous parsers" where `parser.name` is the empty string, unless
    a name has been passed explicitly upon instantiation.
    If one and the same parser is assigned to several class variables
    such as, for example the parser `expression` in the example above,
    the first name sticks.

    Grammar objects are callable. Calling a grammar object with a UTF-8
    encoded document, initiates the parsing of the document with the
    root parser. The return value is the concrete syntax tree. Grammar
    objects can be reused (i.e. called again) after parsing. Thus, it
    is not necessary to instantiate more than one Grammar object per
    thread.

    Grammar classes contain a few special class fields for implicit
    whitespace and comments that should be overwritten, if the defaults
    (no comments, horizontal right aligned whitespace) don't fit:
    COMMENT__:  regular expression string for matching comments
    WSP__:   regular expression for whitespace and comments

    wspL__:  regular expression string for left aligned whitespace,
             which either equals WSP__ or is empty.

    wspR__:  regular expression string for right aligned whitespace,
             which either equals WSP__ or is empty.

    root__:  The root parser of the grammar. Theoretically, all parsers of the
             grammar should be reachable by the root parser. However, for testing
             of yet incomplete grammars class Grammar does not assume that this
             is the case.

    parser_initializiation__:  Before the parser class (!) has been initialized,
             which happens upon the first time it is instantiated (see doctring for
             method `_assign_parser_names()` for an explanation), this class
             field contains a value other than "done". A value of "done" indicates
             that the class has already been initialized.

    Attributes:
        all_parsers__:  A set of all parsers connected to this grammar object

        history_tracking__:  A flag indicating that the parsing history shall
                be tracked

        wsp_left_parser__:  A parser for the default left-adjacent-whitespace
                or the zombie-parser (see `syntaxtree.ZOMBIE_PARSER`) if the
                default is empty. The default whitespace will be used by parsers
                `Token` and, if no other parsers are passed to its constructor,
                by parser `RE'.

        wsp_right_parser__: The same for the default right-adjacent-whitespace.
                Both wsp_left_parser__ and wsp_right_parser__ merely serve the
                purpose to avoid having to specify the default whitespace
                explicitly every time an `RE`-parser-object is created.

        _dirty_flag__:  A flag indicating that the Grammar has been called at
                least once so that the parsing-variables need to be reset
                when it is called again.

        document__:  the text that has most recently been parsed or that is
                currently being parsed.

        document_lbreaks__:  list of linebreaks within the document, starting
                with -1 and ending with EOF. This helps generating line
                and column number for history recording and will only be
                initialized if `history_tracking__` is true.

        _reversed__:  the same text in reverse order - needed by the `Lookbehind'-
                parsers.

        variables__:  A mapping for variable names to a stack of their respective
                string values - needed by the `Capture`-, `Retrieve`- and `Pop`-
                parsers.

        rollback__:  A list of tuples (location, rollback-function) that are
                deposited by the `Capture`- and `Pop`-parsers. If the parsing
                process reaches a dead end then all rollback-functions up to
                the point to which it retreats will be called and the state
                of the variable stack restored accordingly.

        last_rb__loc__:  The last, i.e. most advanced location in the text
                where a variable changing operation occurred. If the parser
                backtracks to a location at or before `last_rb__loc__` (which,
                since locations are counted from the reverse, means:
                `location >= last_rb__loc__`) then a rollback of all variable
                changing operations is necessary that occurred after the
                location to which the parser backtracks. This is done by
                calling method `.rollback_to__(location)`.

        call_stack__:  A stack of all parsers that have been called. This
                is required for recording the parser history (for debugging)
                and, eventually, i.e. one day in the future, for tracing through
                the parsing process.

        history__:  A list of parser-call-stacks. A parser-call-stack is
                appended to the list each time a parser either matches, fails
                or if a parser-error occurs.

        moving_forward__: This flag indicates that the parsing process is currently
                moving forward . It is needed to reduce noise in history recording
                and should not be considered as having a valid value if history
                recording is turned off! (See `add_parser_guard` and its local
                function `guarded_call`)

        recursion_locations__:  Stores the locations where left recursion was
                detected. Needed to provide minimal memoization for the left
                recursion detection algorithm, but, strictly speaking, superfluous
                if full memoization is enabled. (See `add_parser_guard` and its
                local function `guarded_call`)

        memoization__:  Turns full memoization on or off. Turning memoization off
                results in less memory usage and sometimes reduced parsing time.
                In some situations it may drastically increase parsing time, so
                it is safer to leave it on. (Default: on)

        left_recursion_handling__:  Turns left recursion handling on or off.
                If turned off, a recursion error will result in case of left
                recursion.
    """
    root__ = None  # type: Union[Parser, None]
    # root__ must be overwritten with the root-parser by grammar subclass
    parser_initialization__ = "pending"  # type: str
    # some default values
    COMMENT__ = r''  # type: str  # r'#.*(?:\n|$)'
    WSP__ = mixin_comment(whitespace=r'[\t ]*', comment=COMMENT__)  # type: str
    wspL__ = ''     # type: str
    wspR__ = WSP__  # type: str


    @classmethod
    def _assign_parser_names__(cls):
        """
        Initializes the `parser.name` fields of those
        Parser objects that are directly assigned to a class field with
        the field's name, e.g.
            class Grammar(Grammar):
                ...
                symbol = RE('(?!\\d)\\w+')
        After the call of this method symbol.name == "symbol"
        holds. Names assigned via the ``name``-parameter of the
        constructor will not be overwritten. Parser names starting or
        ending with a double underscore like ``root__`` will be
        ignored. See ``toolkit.sane_parser_name()``

        This is done only once, upon the first instantiation of the
        grammar class!

        Attention: If there exists more than one reference to the same
        parser, only the first one will be chosen for python versions 
        greater or equal 3.6.  For python version <= 3.5 an arbitrarily
        selected reference will be chosen. See PEP 520
        (www.python.org/dev/peps/pep-0520/) for an explanation of why. 
        """
        if cls.parser_initialization__ != "done":
            cdict = cls.__dict__
            for entry, parser in cdict.items():
                if isinstance(parser, Parser) and sane_parser_name(entry):
                    if not parser.name:
                        parser._name = entry
                    if (isinstance(parser, Forward) and (not parser.parser._name)):
                        parser.parser._name = entry
            cls.parser_initialization__ = "done"

    def __init__(self, root: Parser=None) -> None:
        # if not hasattr(self.__class__, 'parser_initialization__'):
        #     self.__class__.parser_initialization__ = "pending"
        # if not hasattr(self.__class__, 'wspL__'):
        #     self.wspL__ = ''
        # if not hasattr(self.__class__, 'wspR__'):
        #     self.wspR__ = ''
        self.all_parsers__ = set()             # type: Set[Parser]
        self._dirty_flag__ = False             # type: bool
        self.history_tracking__ = False        # type: bool
        self.memoization__ = True              # type: bool
        self.left_recursion_handling__ = True  # type: bool
        self._reset__()

        # prepare parsers in the class, first
        self._assign_parser_names__()

        # then deep-copy the parser tree from class to instance;
        # parsers not connected to the root object will be copied later
        # on demand (see Grammar.__getitem__()). Usually, the need to
        # do so only arises during testing.
        self.root__ = copy.deepcopy(root) if root else copy.deepcopy(self.__class__.root__)

        if self.wspL__:
            self.wsp_left_parser__ = Whitespace(self.wspL__)  # type: ParserBase
            self.wsp_left_parser__.grammar = self
            self.all_parsers__.add(self.wsp_left_parser__)  # don't you forget about me...
        else:
            self.wsp_left_parser__ = ZOMBIE_PARSER
        if self.wspR__:
            self.wsp_right_parser__ = Whitespace(self.wspR__)  # type: ParserBase
            self.wsp_right_parser__.grammar = self
            self.all_parsers__.add(self.wsp_right_parser__)  # don't you forget about me...
        else:
            self.wsp_right_parser__ = ZOMBIE_PARSER
        self.root__.apply(self._add_parser__)


    def __getitem__(self, key):
        try:
            return self.__dict__[key]
        except KeyError:
            parser_template = getattr(self, key, None)
            if parser_template:
                # add parser to grammar object on the fly...
                parser = copy.deepcopy(parser_template)
                parser.apply(self._add_parser__)
                # assert self[key] == parser
                return self[key]
            raise KeyError('Unknown parser "%s" !' % key)


    def _reset__(self):
        self.document__ = EMPTY_STRING_VIEW   # type: StringView
        self._reversed__ = EMPTY_STRING_VIEW  # type: StringView
        self.document_lbreaks__ = []          # type: List[int]
        # variables stored and recalled by Capture and Retrieve parsers
        self.variables__ = dict()     # type: Dict[str, List[str]]
        self.rollback__ = []          # type: List[Tuple[int, Callable]]
        self.last_rb__loc__ = -1  # type: int
        # support for call stack tracing
        self.call_stack__ = []        # type: List[Parser]
        # snapshots of call stacks
        self.history__ = []           # type: List[HistoryRecord]
        # also needed for call stack tracing
        self.moving_forward__ = False  # type: bool
        self.recursion_locations__ = set()  # type: Set[int]


    @property
    def reversed__(self) -> StringView:
        if not self._reversed__:
            self._reversed__ = StringView(self.document__.text[::-1])
        return self._reversed__


    def _add_parser__(self, parser: Parser) -> None:
        """
        Adds the particular copy of the parser object to this
        particular instance of Grammar.
        """
        if parser.name:
            # prevent overwriting instance variables or parsers of a different class
            assert parser.name not in self.__dict__ or \
                   isinstance(self.__dict__[parser.name], parser.__class__), \
                ('Cannot add parser "%s" because a field with the same name '
                 'already exists in grammar object!' % parser.name)
            setattr(self, parser.name, parser)
        self.all_parsers__.add(parser)
        parser.grammar = self


    def __call__(self, document: str, start_parser="root__") -> Node:
        """
        Parses a document with with parser-combinators.

        Args:
            document (str): The source text to be parsed.
            start_parser (str): The name of the parser with which to
                start. This is useful for testing particular parsers
                (i.e. particular parts of the EBNF-Grammar.)
        Returns:
            Node: The root node ot the parse tree.
        """
        # assert isinstance(document, str), type(document)
        if self.root__ is None:
            raise NotImplementedError()
        if self._dirty_flag__:
            self._reset__()
            for parser in self.all_parsers__:
                parser.reset()
        else:
            self._dirty_flag__ = True
        self.history_tracking__ = is_logging()
        self.document__ = StringView(document)
        self.document_lbreaks__ = linebreaks(document) if self.history_tracking__ else []
        self.last_rb__loc__ = len(self.document__) + 1  # rollback location
        parser = self[start_parser] if isinstance(start_parser, str) else start_parser
        assert parser.grammar == self, "Cannot run parsers from a different grammar object!" \
                                       " %s vs. %s" % (str(self), str(parser.grammar))
        stitches = []  # type: List[Node]
        rest = self.document__
        if not rest:
            result, ignore = parser(rest)
            if result is None:
                result = Node(None, '')
                result.add_error('Parser "%s" did not match empty document.' % str(parser))
        while rest and len(stitches) < MAX_DROPOUTS:
            result, rest = parser(rest)
            if rest:
                fwd = rest.find("\n") + 1 or len(rest)
                skip, rest = rest[:fwd], rest[fwd:]
                if result is None:
                    error_msg = 'Parser did not match! Invalid source file?' \
                                '\n    Most advanced: %s\n    Last match:    %s;' % \
                                (str(HistoryRecord.most_advanced_match(self.history__)),
                                 str(HistoryRecord.last_match(self.history__)))
                else:
                    stitches.append(result)
                    error_msg = "Parser stopped before end" + \
                                (("! trying to recover" +
                                  (" but stopping history recording at this point."
                                   if self.history_tracking__ else "..."))
                                 if len(stitches) < MAX_DROPOUTS
                                 else " too often! Terminating parser.")
                stitches.append(Node(None, skip))
                stitches[-1].add_error(error_msg)
                if self.history_tracking__:
                    # some parsers may have matched and left history records with nodes != None.
                    # Because these are not connected to the stitched root node, their pos-
                    # properties will not be initialized by setting the root node's pos property
                    # to zero. Therefore, their pos properties need to be initialized here
                    for record in self.history__:
                        if record.node and record.node._pos < 0:
                            record.node.pos = 0
                    record = HistoryRecord(self.call_stack__.copy(), stitches[-1], len(rest))
                    self.history__.append(record)
                    self.history_tracking__ = False
        if stitches:
            if rest:
                stitches.append(Node(None, rest))
            result = Node(None, tuple(stitches))
        if any(self.variables__.values()):
            error_str = "Capture-retrieve-stack not empty after end of parsing: " + \
                            str(self.variables__)
            if result.children:
                # add another child node at the end to ensure that the position
                # of the error will be the end of the text. Otherwise, the error
                # message above ("...after end of parsing") would appear illogical.
                error_node = Node(ZOMBIE_PARSER, '')
                error_node.add_error(error_str)
                result.result = result.children + (error_node,)
            else:
                result.add_error(error_str)
        result.pos = 0  # calculate all positions
        # result.collect_errors(self.document__)
        return result


    def push_rollback__(self, location, func):
        """
        Adds a rollback function that either removes or re-adds
        values on the variable stack (`self.variables`) that have been
        added (or removed) by Capture or Pop Parsers, the results of
        which have been dismissed.
        """
        self.rollback__.append((location, func))
        # print("push:  line %i, col %i" % line_col(self.document__, len(self.document__) - location))
        self.last_rb__loc__ = location


    def rollback_to__(self, location):
        """
        Rolls back the variable stacks (`self.variables`) to its
        state at an earlier location in the parsed document.
        """
        # print("rollback:  line %i, col %i" % line_col(self.document__, len(self.document__) - location))
        while self.rollback__ and self.rollback__[-1][0] <= location:
            loc, rollback_func = self.rollback__.pop()
            # assert not loc > self.last_rb__loc__, \
            #     "Rollback confusion: line %i, col %i < line %i, col %i" % \
            #     (*line_col(self.document__, len(self.document__) - loc),
            #      *line_col(self.document__, len(self.document__) - self.last_rb__loc__))
            rollback_func()
            # print("rb to:  line %i, col %i" % line_col(self.document__, len(self.document__) - loc))
        self.last_rb__loc__ == self.rollback__[-1][0] if self.rollback__ \
            else (len(self.document__) + 1)


    def log_parsing_history__(self, log_file_name: str = '') -> None:
        """
        Writes a log of the parsing history of the most recently parsed
        document. 
        """
        def prepare_line(record):
            excerpt = self.document__.text.__getitem__(record.extent)[:25].replace('\n', '\\n')
            excerpt = "'%s'" % excerpt if len(excerpt) < 25 else "'%s...'" % excerpt
            return record.stack, record.status, excerpt

        def write_log(history, log_name):
            path = os.path.join(log_dir(), log_name + "_parser.log")
            if os.path.exists(path):
                os.remove(path)
                print('WARNING: Log-file "%s" already existed and was deleted.' % path)
            if history:
                with open(path, "w", encoding="utf-8") as f:
                    f.write("\n".join(history))

        if is_logging():
            assert self.history__, \
                "Parser did not yet run or logging was turned off when running parser!"
            if not log_file_name:
                name = self.__class__.__name__
                log_file_name = name[:-7] if name.lower().endswith('grammar') else name
            full_history, match_history, errors_only = [], [], []
            for record in self.history__:
                line = ";  ".join(prepare_line(record))
                full_history.append(line)
                if record.node and record.node.parser.ptype != WHITESPACE_PTYPE:
                    match_history.append(line)
                    if record.node.error_flag:
                        errors_only.append(line)
            write_log(full_history, log_file_name + '_full')
            write_log(match_history, log_file_name + '_match')
            write_log(errors_only, log_file_name + '_errors')


def dsl_error_msg(parser: Parser, error_str: str) -> str:
    """
    Returns an error message for errors in the parser configuration,
    e.g. errors that result in infinite loops.

    Args:
        parser (Parser):  The parser where the error was noticed. Note
            that this is not necessarily the parser that caused the
            error but only where the error became apparent.
        error_str (str):  A short string describing the error.
    Returns:  
        str: An error message including the call stack if history 
        tacking has been turned in the grammar object.
    """
    msg = ["DSL parser specification error:", error_str, 'Caught by parser "%s".' % str(parser)]
    if parser.grammar.history__:
        msg.extend(["\nCall stack:", parser.grammar.history__[-1].stack])
    else:
        msg.extend(["\nEnable history tracking in Grammar object to display call stack."])
    return " ".join(msg)



########################################################################
#
# Token and Regular Expression parser classes (i.e. leaf classes)
#
########################################################################


RX_PREPROCESSOR_TOKEN = re.compile('\w+')
BEGIN_TOKEN = '\x1b'
END_TOKEN = '\x1c'


def make_token(token: str, argument: str = '') -> str:
    """
    Turns the ``token`` and ``argument`` into a special token that
    will be caught by the `PreprocessorToken`-parser.

    This function is a support function that should be used by
    preprocessors to inject preprocessor tokens into the source text.
    """
    assert RX_PREPROCESSOR_TOKEN.match(token)
    assert argument.find(BEGIN_TOKEN) < 0
    assert argument.find(END_TOKEN) < 0

    return BEGIN_TOKEN + token + argument + END_TOKEN


def nil_preprocessor(text: str) -> str:
    return text


class PreprocessorToken(Parser):
    """
    Parses tokens that have been inserted by a preprocessor.
    
    Preprocessors can generate Tokens with the ``make_token``-function.
    These tokens start and end with magic characters that can only be
    matched by the PreprocessorToken Parser. Such tokens can be used to
    insert BEGIN - END delimiters at the beginning or ending of a
    quoted block, for example.
    """

    def __init__(self, token: str) -> None:
        assert token and token.isupper()
        assert RX_PREPROCESSOR_TOKEN.match(token)
        super(PreprocessorToken, self).__init__(token)

    def __call__(self, text: StringView) -> Tuple[Node, StringView]:
        if text[0:1] == BEGIN_TOKEN:
            end = text.find(END_TOKEN, 1)
            if end < 0:
                node = Node(self, '').add_error(
                    'END_TOKEN delimiter missing from preprocessor token. '
                    '(Most likely due to a preprocessor bug!)')  # type: Node
                return node, text[1:]
            elif end == 0:
                node = Node(self, '').add_error(
                    'Preprocessor-token cannot have zero length. '
                    '(Most likely due to a preprocessor bug!)')
                return node, text[2:]
            elif text.find(BEGIN_TOKEN, 1, end) >= 0:
                node = Node(self, text[len(self.name) + 1:end])
                node.add_error(
                    'Preprocessor-tokens must not be nested or contain '
                    'BEGIN_TOKEN delimiter as part of their argument. '
                    '(Most likely due to a preprocessor bug!)')
                return node, text[end:]
            if text[1:len(self.name) + 1] == self.name:
                return Node(self, text[len(self.name) + 1:end]), \
                       text[end + 1:]
        return None, text


class RegExp(Parser):
    """Regular expression parser.
    
    The RegExp-parser parses text that matches a regular expression.
    RegExp can also be considered as the "atomic parser", because all
    other parsers delegate part of the parsing job to other parsers,
    but do not match text directly.

    Example:
    >>> word = RegExp(r'\w+')
    >>> Grammar(word)("Haus").content()
    'Haus'

    EBNF-Notation:  `/ ... /`
    EBNF-Example:   `word = /\w+/`
    """

    def __init__(self, regexp, name: str = '') -> None:
        super(RegExp, self).__init__(name)
        self.regexp = re.compile(regexp) if isinstance(regexp, str) else regexp

    def __deepcopy__(self, memo):
        # `regex` supports deep copies, but not `re`
        try:
            regexp = copy.deepcopy(self.regexp, memo)
        except TypeError:
            regexp = self.regexp.pattern
        return RegExp(regexp, self.name)

    def __call__(self, text: StringView) -> Tuple[Node, StringView]:
        match = text[0:1] != BEGIN_TOKEN and text.match(self.regexp)  # ESC starts a preprocessor token.
        if match:
            end = text.index(match.end())
            return Node(self, text[:end]), text[end:]
        return None, text

    def __repr__(self):
        return '/%s/' % self.regexp.pattern


class Whitespace(RegExp):
    assert WHITESPACE_PTYPE == ":Whitespace"


class RE(Parser):
    """
    Regular Expressions with optional leading or trailing whitespace.
    
    The RE-parser parses pieces of text that match a given regular
    expression. Other than the ``RegExp``-Parser it can also skip
    "implicit whitespace" before or after the matched text.
    
    The whitespace is in turn defined by a regular expression. It should
    be made sure that this expression also matches the empty string,
    e.g. use r'\s*' or r'[\t ]+', but not r'\s+'. If the respective
    parameters in the constructor are set to ``None`` the default
    whitespace expression from the Grammar object will be used.

    Example (allowing whitespace on the right hand side, but not on
    the left hand side of a regular expression):
    >>> word = RE(r'\w+', wR=r'\s*')
    >>> parser = Grammar(word)
    >>> result = parser('Haus ')
    >>> result.content()
    'Haus '
    >>> result.structure()
    '(:RE (:RegExp "Haus") (:Whitespace " "))'
    >>> parser(' Haus').content()
    ' <<< Error on " Haus" | Parser did not match! Invalid source file?\\n    Most advanced: None\\n    Last match:    None; >>> '

    EBNF-Notation:  `/ ... /~`  or  `~/ ... /`  or  `~/ ... /~`
    EBNF-Example:   `word = /\w+/~`
    """
    def __init__(self, regexp, wL=None, wR=None, name=''):
        """Constructor for class RE.
                
        Args:
            regexp (str or regex object):  The regular expression to be
                used for parsing. 
            wL (str or regexp):  Left whitespace regular expression, 
                i.e. either ``None``, the empty string or a regular
                expression (e.g. "\s*") that defines whitespace. An 
                empty string means no whitespace will be skipped,
                ``None`` means that the default whitespace will be 
                used.
            wR (str or regexp):  Right whitespace regular expression.
                See above.
            name:  The optional name of the parser.
        """
        super(RE, self).__init__(name)
        self.wL = wL
        self.wR = wR
        self.wspLeft = Whitespace(wL) if wL else ZOMBIE_PARSER
        self.wspRight = Whitespace(wR) if wR else ZOMBIE_PARSER
        self.main = RegExp(regexp)

    def __deepcopy__(self, memo={}):
        try:
            regexp = copy.deepcopy(self.main.regexp, memo)
        except TypeError:
            regexp = self.main.regexp.pattern
        return self.__class__(regexp, self.wL, self.wR, self.name)

    def __call__(self, text: StringView) -> Tuple[Node, StringView]:
        # assert self.main.regexp.pattern != "@"
        t = text    # type: StringView
        wL, t = self.wspLeft(t)
        main, t = self.main(t)
        if main:
            wR, t = self.wspRight(t)
            result = tuple(nd for nd in (wL, main, wR)
                           if nd and nd.result != '')
            return Node(self, result), t
        return None, text

    def __repr__(self):
        wL = '~' if self.wspLeft != ZOMBIE_PARSER else ''
        wR = '~' if self.wspRight != ZOMBIE_PARSER else ''
        return wL + '/%s/' % self.main.regexp.pattern + wR

    def _grammar_assigned_notifier(self):
        if self.grammar:
            # use default whitespace parsers if not otherwise specified
            if self.wL is None:
                self.wspLeft = self.grammar.wsp_left_parser__
            if self.wR is None:
                self.wspRight = self.grammar.wsp_right_parser__

    def apply(self, func: Parser.ApplyFunc):
        if super(RE, self).apply(func):
            if self.wL:
                self.wspLeft.apply(func)
            if self.wR:
                self.wspRight.apply(func)
            self.main.apply(func)


class Token(RE):
    """
    Class Token parses simple strings. Any regular regular expression
    commands will be interpreted as simple sequence of characters.

    Other than that class Token is essentially a renamed version of
    class RE. Because tokens often have a particular semantic different
    from other REs, parsing them with a separate parser class allows to
    distinguish them by their parser type.
    """
    assert TOKEN_PTYPE == ":Token"

    def __init__(self, token: str, wL=None, wR=None, name: str = '') -> None:
        self.token = token
        super(Token, self).__init__(escape_re(token), wL, wR, name)

    def __deepcopy__(self, memo={}):
        return self.__class__(self.token, self.wL, self.wR, self.name)

    def __repr__(self):
        return '"%s"' % self.token if self.token.find('"') < 0 else "'%s'" % self.token


########################################################################
#
# Containing parser classes, i.e. parsers that contain other parsers
# to which they delegate (i.e. trunk classes)
#
########################################################################


class UnaryOperator(Parser):
    """
    Base class of all unary parser operators, i.e. parser that contains
    one and only one other parser, like the optional parser for example.

    The UnaryOperator base class supplies __deepcopy__ and apply
    methods for unary parser operators. The __deepcopy__ method needs
    to be overwritten, however, if the constructor of a derived class
    has additional parameters.
    """
    def __init__(self, parser: Parser, name: str = '') -> None:
        super(UnaryOperator, self).__init__(name)
        assert isinstance(parser, Parser), str(parser)
        self.parser = parser  # type: Parser

    def __deepcopy__(self, memo):
        parser = copy.deepcopy(self.parser, memo)
        return self.__class__(parser, self.name)

    def apply(self, func: Parser.ApplyFunc):
        if super(UnaryOperator, self).apply(func):
            self.parser.apply(func)


class NaryOperator(Parser):
    """
    Base class of all Nnary parser operators, i.e. parser that
    contains one or more other parsers, like the alternative
    parser for example.

    The NnaryOperator base class supplies __deepcopy__ and apply methods
    for unary parser operators. The __deepcopy__ method needs to be
    overwritten, however, if the constructor of a derived class has
    additional parameters.
    """
    def __init__(self, *parsers: Parser, name: str = '') -> None:
        super(NaryOperator, self).__init__(name)
        assert all([isinstance(parser, Parser) for parser in parsers]), str(parsers)
        self.parsers = parsers  # type: Tuple[Parser, ...]

    def __deepcopy__(self, memo):
        parsers = copy.deepcopy(self.parsers, memo)
        return self.__class__(*parsers, name=self.name)

    def apply(self, func: Parser.ApplyFunc):
        if super(NaryOperator, self).apply(func):
            for parser in self.parsers:
                parser.apply(func)


class Option(UnaryOperator):
    """
    Parser `Optional` always matches, even if its child-parser
    did not match.

    If the child-parser did not match `Optional` returns a node
    with no content and does not move forward in the text.

    If the child-parser did match, `Optional` returns the a node
    with the node returnd by the child-parser as its single
    child and the text at the position where the child-parser
    left it.

    Examples:
    >>> number = Option(Token('-')) + RegExp(r'\d+') + Option(RegExp(r'\.\d+'))
    >>> Grammar(number)('3.14159').content()
    '3.14159'
    >>> Grammar(number)('3.14159').structure()
    '(:Series (:Option) (:RegExp "3") (:Option (:RegExp ".14159")))'
    >>> Grammar(number)('-1').content()
    '-1'

    EBNF-Notation: `[ ... ]`
    EBNF-Example:  `number = ["-"]  /\d+/  [ /\.\d+/ ]
    """
    def __init__(self, parser: Parser, name: str = '') -> None:
        super(Option, self).__init__(parser, name)
        # assert isinstance(parser, Parser)
        assert not isinstance(parser, Option), \
            "Redundant nesting of options: %s(%s)" % \
            (str(name), str(parser.name))
        assert not isinstance(parser, Required), \
            "Nesting options with required elements is contradictory: " \
            "%s(%s)" % (str(name), str(parser.name))

    def __call__(self, text: StringView) -> Tuple[Node, StringView]:
        node, text = self.parser(text)
        if node:
            return Node(self, node), text
        return Node(self, ()), text

    def __repr__(self):
        return '[' + (self.parser.repr[1:-1] if isinstance(self.parser, Alternative)
                      and not self.parser.name else self.parser.repr) + ']'


class ZeroOrMore(Option):
    """
    `ZeroOrMore` applies a parser repeatedly as long as this parser
    matches. Like `Option` the `ZeroOrMore` parser always matches. In
    case of zero repetitions, the empty match `((), text)` is returned.

    Examples:
    >>> sentence = ZeroOrMore(RE(r'\w+,?')) + Token('.')
    >>> Grammar(sentence)('Wo viel der Weisheit, da auch viel des Grämens.').content()
    'Wo viel der Weisheit, da auch viel des Grämens.'
    >>> Grammar(sentence)('.').content()  # an empty sentence also matches
    '.'

    EBNF-Notation: `{ ... }`
    EBNF-Example:  `sentence = { /\w+,?/ } "."`
    """
    def __call__(self, text: StringView) -> Tuple[Node, StringView]:
        results = ()  # type: Tuple[Node, ...]
        n = len(text) + 1
        while text and len(text) < n:
            n = len(text)
            node, text = self.parser(text)
            if not node:
                break
            if len(text) == n:
                node.add_error(dsl_error_msg(self, 'Infinite Loop detected.'))
            results += (node,)
        return Node(self, results), text

    def __repr__(self):
        return '{' + (self.parser.repr[1:-1] if isinstance(self.parser, Alternative)
                      and not self.parser.name else self.parser.repr) + '}'


class OneOrMore(UnaryOperator):
    """
    `OneOrMore` applies a parser repeatedly as long as this parser
    matches. Other than `ZeroOrMore` which always matches, at least
    one match is required by `OneOrMore`.

    Examples:
    >>> sentence = OneOrMore(RE(r'\w+,?')) + Token('.')
    >>> Grammar(sentence)('Wo viel der Weisheit, da auch viel des Grämens.').content()
    'Wo viel der Weisheit, da auch viel des Grämens.'
    >>> Grammar(sentence)('.').content()  # an empty sentence also matches
    ' <<< Error on "." | Parser did not match! Invalid source file?\\n    Most advanced: None\\n    Last match:    None; >>> '

    EBNF-Notation: `{ ... }+`
    EBNF-Example:  `sentence = { /\w+,?/ }+`
    """

    def __init__(self, parser: Parser, name: str = '') -> None:
        super(OneOrMore, self).__init__(parser, name)
        assert not isinstance(parser, Option), \
            "Use ZeroOrMore instead of nesting OneOrMore and Option: " \
            "%s(%s)" % (str(name), str(parser.name))

    def __call__(self, text: StringView) -> Tuple[Node, StringView]:
        results = ()  # type: Tuple[Node, ...]
        text_ = text  # type: StringView
        n = len(text) + 1
        while text_ and len(text_) < n:
            n = len(text_)
            node, text_ = self.parser(text_)
            if not node:
                break
            if len(text_) == n:
                node.add_error(dsl_error_msg(self, 'Infinite Loop detected.'))
            results += (node,)
        if results == ():
            return None, text
        return Node(self, results), text_

    def __repr__(self):
        return '{' + (self.parser.repr[1:-1] if isinstance(self.parser, Alternative)
                      and not self.parser.name else self.parser.repr) + '}+'


class Series(NaryOperator):
    """
    Matches if each of a series of parsers matches exactly in the order of
    the series.

    Example:
    >>> variable_name = RegExp('(?!\d)\w') + RE('\w*')
    >>> Grammar(variable_name)('variable_1').content()
    'variable_1'
    >>> Grammar(variable_name)('1_variable').content()
    ' <<< Error on "1_variable" | Parser did not match! Invalid source file?\\n    Most advanced: None\\n    Last match:    None; >>> '

    EBNF-Notation: `... ...`    (sequence of parsers separated by a blank or new line)
    EBNF-Example:  `series = letter letter_or_digit`
    """
    RX_ARGUMENT = re.compile(r'\s(\S)')
    NOPE = 1000

    def __init__(self, *parsers: Parser, mandatory: int = NOPE, name: str = '') -> None:
        super(Series, self).__init__(*parsers, name=name)
        L = len(self.parsers)
        assert 1 <= L < Series.NOPE, 'Length %i of series exceeds maximum length of %i' \
                                     % (L, Series.NOPE)
        if mandatory < 0:  mandatory += L
        assert 0 <= mandatory < L or mandatory == Series.NOPE
        self.mandatory = mandatory

    def __deepcopy__(self, memo):
        parsers = copy.deepcopy(self.parsers, memo)
        return self.__class__(*parsers, mandatory=self.mandatory, name=self.name)

    def __call__(self, text: StringView) -> Tuple[Node, StringView]:
        results = ()  # type: Tuple[Node, ...]
        text_ = text  # type: StringView
        pos = 0
        for parser in self.parsers:
            node, text_ = parser(text_)
            if not node:
                if pos < self.mandatory:
                    return None, text
                else:
                    # Provide useful error messages
                    m = text.search(Series.RX_ARGUMENT)
                    i = max(1, text.index(m.regs[1][0])) if m else 1
                    node = Node(self, text_[:i])
                    node.add_error('%s expected; "%s" found!' % (str(parser), text_[:10]),
                                   code=Error.MANDATORY_CONTINUATION)
                    text_ = text_[i:]
            results += (node,)
            # if node.error_flag:  # break on first error
            #    break
            pos += 1
        assert len(results) <= len(self.parsers)
        return Node(self, results), text_

    def __repr__(self):
        return " ".join([parser.repr for parser in self.parsers[:self.mandatory]]
                        + (['§'] if self.mandatory != Series.NOPE else [])
                        + [parser.repr for parser in self.parsers[self.mandatory:]])

    # The following operator definitions add syntactical sugar, so one can write:
    # `RE('\d+') + Optional(RE('\.\d+)` instead of `Series(RE('\d+'), Optional(RE('\.\d+))`

    @staticmethod
    def combined_mandatory(left, right):
        left_mandatory, left_length = (left.mandatory, len(left.parsers)) \
            if isinstance(left, Series) else (Series.NOPE, 1)
        if left_mandatory != Series.NOPE:
            return left_mandatory
        right_mandatory = right.mandatory if isinstance(right, Series) else Series.NOPE
        if right_mandatory != Series.NOPE:
            return right_mandatory + left_length
        return Series.NOPE

    def __add__(self, other: Parser) -> 'Series':
        other_parsers = cast('Series', other).parsers if isinstance(other, Series) \
                        else cast(Tuple[Parser, ...], (other,))  # type: Tuple[Parser, ...]
        return Series(*(self.parsers + other_parsers),
                      mandatory=self.combined_mandatory(self, other))

    def __radd__(self, other: Parser) -> 'Series':
        other_parsers = cast('Series', other).parsers if isinstance(other, Series) \
                        else cast(Tuple[Parser, ...], (other,))  # type: Tuple[Parser, ...]
        return Series(*(other_parsers + self.parsers),
                      mandatory=self.combined_mandatory(other, self))

    def __iadd__(self, other: Parser) -> 'Series':
        other_parsers = cast('Series', other).parsers if isinstance(other, Series) \
                        else cast(Tuple[Parser, ...], (other,))  # type: Tuple[Parser, ...]
        self.parsers += other_parsers
        self.mandatory = self.combined_mandatory(self, other)
        return self


class Alternative(NaryOperator):
    """
    Matches if one of several alternatives matches. Returns
    the first match.

    This parser represents the EBNF-operator "|" with the qualification
    that both the symmetry and the ambiguity of the EBNF-or-operator
    are broken by selecting the first match.

    # the order of the sub-expression matters!
    >>> number = RE('\d+') | RE('\d+') + RE('\.') + RE('\d+')
    >>> Grammar(number)("3.1416").content()
    '3 <<< Error on ".141" | Parser stopped before end! trying to recover... >>> '

    # the most selective expression should be put first:
    >>> number = RE('\d+') + RE('\.') + RE('\d+') | RE('\d+')
    >>> Grammar(number)("3.1416").content()
    '3.1416'

    EBNF-Notation: `... | ...`
    EBNF-Example:  `sentence = /\d+\.\d+/ | /\d+/`
    """
    def __init__(self, *parsers: Parser, name: str='') -> None:
        super(Alternative, self).__init__(*parsers, name=name)
        assert len(self.parsers) >= 1
        # only the last alternative may be optional. Could this be checked at compile time?
        assert all(not isinstance(p, Option) for p in self.parsers[:-1]), \
            "Parser-specification Error: only the last alternative may be optional!"

    def __call__(self, text: StringView) -> Tuple[Node, StringView]:
        for parser in self.parsers:
            node, text_ = parser(text)
            if node:
                return Node(self, node), text_
        return None, text

    def __repr__(self):
        return '(' + ' | '.join(parser.repr for parser in self.parsers) + ')'

    def reset(self):
        super(Alternative, self).reset()
        return self

    # The following operator definitions add syntactical sugar, so one can write:
    # `RE('\d+') + RE('\.') + RE('\d+') | RE('\d+')` instead of:
    # `Alternative(Series(RE('\d+'), RE('\.'), RE('\d+')), RE('\d+'))`

    def __or__(self, other: Parser) -> 'Alternative':
        other_parsers = cast('Alternative', other).parsers if isinstance(other, Alternative) \
                        else cast(Tuple[Parser, ...], (other,))  # type: Tuple[Parser, ...]
        return Alternative(*(self.parsers + other_parsers))

    def __ror__(self, other: Parser) -> 'Alternative':
        other_parsers = cast('Alternative', other).parsers if isinstance(other, Alternative) \
                        else cast(Tuple[Parser, ...], (other,))  # type: Tuple[Parser, ...]
        return Alternative(*(other_parsers + self.parsers))

    def __ior__(self, other: Parser) -> 'Alternative':
        other_parsers = cast('Alternative', other).parsers if isinstance(other, Alternative) \
                        else cast(Tuple[Parser, ...], (other,))  # type: Tuple[Parser, ...]
        self.parsers += other_parsers
        return self


<<<<<<< HEAD
class FullSet(NaryOperator):
    """
    Matches if all elemtns of a set of parsers match. Each parser must
=======
class AllOf(NaryOperator):
    """
    Matches if all elements of a set of parsers match. Each parser must
>>>>>>> 70a1728a
    match exactly once. Other than in a sequence, the order in which
    the parsers match is arbitrary, however.

    Example:
<<<<<<< HEAD
    >>> prefixes = FullSet(Token("A"), Token("B"))
=======
    >>> prefixes = AllOf(Token("A"), Token("B"))
>>>>>>> 70a1728a
    >>> Grammar(prefixes)('A B').content()
    'A B'
    >>> Grammar(prefixes)('B A').content()
    'B A'

    EBNF-Notation: `<... ...>`    (sequence of parsers enclosed by angular brackets)
    EBNF-Example:  `set = <letter letter_or_digit>`
    """
<<<<<<< HEAD
    # TODO: Implement set
    RX_ARGUMENT = re.compile(r'\s(\S)')
    NOPE = 1000

    def __init__(self, *parsers: Parser, mandatory: int = NOPE, name: str = '') -> None:
        super(Series, self).__init__(*parsers, name=name)
        L = len(self.parsers)
        assert 1 <= L < Series.NOPE, 'Length %i of series exceeds maximum length of %i' \
                                     % (L, Series.NOPE)
        if mandatory < 0:  mandatory += L
        assert 0 <= mandatory < L or mandatory == Series.NOPE
        self.mandatory = mandatory

    def __deepcopy__(self, memo):
        parsers = copy.deepcopy(self.parsers, memo)
        return self.__class__(*parsers, mandatory=self.mandatory, name=self.name)
=======

    def __init__(self, *parsers: Parser, name: str = '') -> None:
        if len(parsers) == 1:
            assert isinstance(parsers[0], Series), \
                "Parser-specification Error: No single arguments other than a Series " \
                "allowed as arguments for AllOf-Parser !"
            parsers = parsers[0].parsers
        super().__init__(*parsers, name=name)

>>>>>>> 70a1728a

    def __call__(self, text: StringView) -> Tuple[Node, StringView]:
        results = ()  # type: Tuple[Node, ...]
        text_ = text  # type: StringView
<<<<<<< HEAD
        pos = 0
        for parser in self.parsers:
            node, text_ = parser(text_)
            if not node:
                if pos < self.mandatory:
                    return None, text
                else:
                    # Provide useful error messages
                    m = text.search(Series.RX_ARGUMENT)
                    i = max(1, text.index(m.regs[1][0])) if m else 1
                    node = Node(self, text_[:i])
                    node.add_error('%s expected; "%s" found!' % (str(parser), text_[:10]),
                                   code=Error.MANDATORY_CONTINUATION)
                    text_ = text_[i:]
            results += (node,)
            # if node.error_flag:  # break on first error
            #    break
            pos += 1
=======
        pset = set(self.parsers)  # type: Set[Parser]
        while pset:
            # TODO: Ordnung berücksichtigen, kein SET verwenden!
            for parser in pset:
                node, text__ = parser(text_)
                if node:
                    results += (node,)
                    text_ = text__
                    pset.remove(parser)
                    break
            else:
                return None, text
>>>>>>> 70a1728a
        assert len(results) <= len(self.parsers)
        return Node(self, results), text_

    def __repr__(self):
<<<<<<< HEAD
        return " ".join([parser.repr for parser in self.parsers[:self.mandatory]]
                        + (['§'] if self.mandatory != Series.NOPE else [])
                        + [parser.repr for parser in self.parsers[self.mandatory:]])

    # The following operator definitions add syntactical sugar, so one can write:
    # `RE('\d+') + Optional(RE('\.\d+)` instead of `Series(RE('\d+'), Optional(RE('\.\d+))`

    @staticmethod
    def combined_mandatory(left, right):
        left_mandatory, left_length = (left.mandatory, len(left.parsers)) \
            if isinstance(left, Series) else (Series.NOPE, 1)
        if left_mandatory != Series.NOPE:
            return left_mandatory
        right_mandatory = right.mandatory if isinstance(right, Series) else Series.NOPE
        if right_mandatory != Series.NOPE:
            return right_mandatory + left_length
        return Series.NOPE
=======
        return '<' + ' '.join(parser.repr for parser in self.parsers) + '>'


class SomeOf(NaryOperator):
    """
    Matches if at least one element of a set of parsers match. No parser
    must match more than once . Other than in a sequence, the order in which
    the parsers match is arbitrary, however.

    Example:
    >>> prefixes = SomeOf(Token("A"), Token("B"))
    >>> Grammar(prefixes)('A B').content()
    'A B'
    >>> Grammar(prefixes)('B A').content()
    'B A'
    >>> Grammar(prefixes)('B').content()
    'B'

    EBNF-Notation: `<... ...>`    (sequence of parsers enclosed by angular brackets)
    EBNF-Example:  `set = <letter letter_or_digit>`
    """

    def __init__(self, *parsers: Parser, name: str = '') -> None:
        if len(parsers) == 1:
            assert isinstance(parsers[0], Alternative), \
                "Parser-specification Error: No single arguments other than a Alternative " \
                "allowed as arguments for SomeOf-Parser !"
            parsers = parsers[0].parsers
        super().__init__(*parsers, name=name)

    def __call__(self, text: StringView) -> Tuple[Node, StringView]:
        results = ()  # type: Tuple[Node, ...]
        text_ = text  # type: StringView
        pset = set(self.parsers)  # type: Set[Parser]
        while pset:
            # TODO: Ordnung berücksichtigen, kein Set verwenden!!!
            for parser in pset:
                node, text__ = parser(text_)
                if node:
                    results += (node,)
                    text_ = text__
                    pset.remove(parser)
                    break
            else:
                pset = set()
        assert len(results) <= len(self.parsers)
        if results:
            return Node(self, results), text_
        else:
            return None, text

    def __repr__(self):
        return '<' + ' | '.join(parser.repr for parser in self.parsers) + '>'
>>>>>>> 70a1728a



########################################################################
#
# Flow control operators
#
########################################################################


class FlowOperator(UnaryOperator):
    def __init__(self, parser: Parser, name: str = '') -> None:
        super(FlowOperator, self).__init__(parser, name)


class Required(FlowOperator):
    """OBSOLETE. Use mandatory-parameter of Series-parser instead!
    """
    RX_ARGUMENT = re.compile(r'\s(\S)')

    def __call__(self, text: StringView) -> Tuple[Node, StringView]:
        node, text_ = self.parser(text)
        if not node:
            m = text.search(Required.RX_ARGUMENT)  # re.search(r'\s(\S)', text)
            i = max(1, text.index(m.regs[1][0])) if m else 1
            node = Node(self, text[:i])
            text_ = text[i:]
            node.add_error('%s expected; "%s" found!' % (str(self.parser), text[:10]),
                           code=Error.MANDATORY_CONTINUATION)
        return node, text_

    def __repr__(self):
        return '§' + self.parser.repr


class Lookahead(FlowOperator):
    def __init__(self, parser: Parser, name: str = '') -> None:
        super(Lookahead, self).__init__(parser, name)

    def __call__(self, text: StringView) -> Tuple[Node, StringView]:
        node, text_ = self.parser(text)
        if self.sign(node is not None):
            return Node(self, ''), text
        else:
            return None, text

    def __repr__(self):
        return '&' + self.parser.repr

    def sign(self, bool_value) -> bool:
        return bool_value


class NegativeLookahead(Lookahead):
    def __repr__(self):
        return '!' + self.parser.repr

    def sign(self, bool_value) -> bool:
        return not bool_value


class Lookbehind(FlowOperator):
    """EXPERIMENTAL!!!"""
    def __init__(self, parser: Parser, name: str = '') -> None:
        p = parser
        while isinstance(p, Synonym):
            p = p.parser
        assert isinstance(p, RegExp), str(type(p))
        self.regexp = cast(RE, p).main.regexp if isinstance(p, RE) else p.regexp
        super(Lookbehind, self).__init__(parser, name)

    def __call__(self, text: StringView) -> Tuple[Node, StringView]:
        backwards_text = self.grammar.reversed__[len(text):]  # self.grammar.document__[-len(text) - 1::-1]
        if self.sign(backwards_text.match(self.regexp)):
            return Node(self, ''), text
        else:
            return None, text

    def __repr__(self):
        return '-&' + self.parser.repr

    def sign(self, bool_value) -> bool:
        return bool(bool_value)


class NegativeLookbehind(Lookbehind):
    """EXPERIMENTAL AND NEVER TESTED!!!"""
    def __repr__(self):
        return '-!' + self.parser.repr

    def sign(self, bool_value) -> bool:
        return not bool(bool_value)


########################################################################
#
# Capture and Retrieve operators (for passing variables in the parser)
#
########################################################################


class Capture(UnaryOperator):
    """STILL EXPERIMENTAL!"""

    def __init__(self, parser: Parser, name: str = '') -> None:
        super(Capture, self).__init__(parser, name)

    def __call__(self, text: StringView) -> Tuple[Node, StringView]:
        node, text_ = self.parser(text)
        if node:
            stack = self.grammar.variables__.setdefault(self.name, [])
            stack.append(str(node))
            self.grammar.push_rollback__(len(text), lambda: stack.pop())
            # self.grammar.rollback__.append((len(text), lambda : stack.pop()))
            # block caching, because it would prevent recapturing of rolled back captures
            return Node(self, node), text_
        else:
            return None, text

    def __repr__(self):
        return self.parser.repr


RetrieveFilter = Callable[[List[str]], str]


def last_value(stack: List[str]) -> str:
    return stack[-1]


def counterpart(stack: List[str]) -> str:
    value = stack[-1]
    return value.replace("(", ")").replace("[", "]").replace("{", "}").replace(">", "<")


def accumulate(stack: List[str]) -> str:
    return "".join(stack) if len(stack) > 1 else stack[-1]  # provoke IndexError if stack empty


class Retrieve(Parser):
    """STILL EXPERIMENTAL!"""
    def __init__(self, symbol: Parser, filter: RetrieveFilter = None, name: str = '') -> None:
        super(Retrieve, self).__init__(name)
        self.symbol = symbol
        self.filter = filter if filter else last_value

    def __deepcopy__(self, memo):
        return self.__class__(self.symbol, self.filter, self.name)

    def __call__(self, text: StringView) -> Tuple[Node, StringView]:
        return self.call(text)  # allow call method to be called from subclass circumventing the parser guard

    def __repr__(self):
        return ':' + self.symbol.repr

    def call(self, text: StringView) -> Tuple[Node, StringView]:
        try:
            stack = self.grammar.variables__[self.symbol.name]
            value = self.filter(stack)
        except (KeyError, IndexError):
            return Node(self, '').add_error(dsl_error_msg(self, \
                                                          "'%s' undefined or exhausted." % self.symbol.name)), text
        if text.startswith(value):
            return Node(self, value), text[len(value):]
        else:
            return None, text


class Pop(Retrieve):
    """STILL EXPERIMENTAL!!!"""

    def __call__(self, text: StringView) -> Tuple[Node, StringView]:
        nd, txt = super(Pop, self).call(text)  # call() instead of __call__() to avoid parser guard
        if nd and not nd.error_flag:
            stack = self.grammar.variables__[self.symbol.name]
            value = stack.pop()
            self.grammar.push_rollback__(len(text), lambda: stack.append(value))
            # self.grammar.rollback__.append((len(text), lambda : stack.append(value)))
        return nd, txt

    def __repr__(self):
        return '::' + self.symbol.repr


########################################################################
#
# Aliasing parser classes
#
########################################################################


class Synonym(UnaryOperator):
    """
    Simply calls another parser and encapsulates the result in
    another node if that parser matches.

    This parser is needed to support synonyms in EBNF, e.g.
        jahr       = JAHRESZAHL
        JAHRESZAHL = /\d\d\d\d/
    Otherwise the first line could not be represented by any parser
    class, in which case it would be unclear whether the parser
    RE('\d\d\d\d') carries the name 'JAHRESZAHL' or 'jahr'.
    """
    def __call__(self, text: StringView) -> Tuple[Node, StringView]:
        node, text = self.parser(text)
        if node:
            return Node(self, node), text
        return None, text

    def __repr__(self):
        return self.name or self.parser.repr


class Forward(Parser):
    """Forward allows to declare a parser before it is actually defined.
    Forward declarations are needed for parsers that are recursively
    nested, e.g.:
    class Arithmetic(Grammar):
        '''
        expression =  term  { ("+" | "-") term }
        term       =  factor  { ("*" | "/") factor }
        factor     =  INTEGER | "("  expression  ")"
        INTEGER    =  /\d+/~
        '''
        expression = Forward()
        INTEGER    = RE('\\d+')
        factor     = INTEGER | Token("(") + expression + Token(")")
        term       = factor + ZeroOrMore((Token("*") | Token("/")) + factor)
        expression.set(term + ZeroOrMore((Token("+") | Token("-")) + term))
        root__     = expression
    """
    def __init__(self):
        Parser.__init__(self)
        self.parser = None
        self.cycle_reached = False

    def __deepcopy__(self, memo):
        duplicate = self.__class__()
        memo[id(self)] = duplicate
        parser = copy.deepcopy(self.parser, memo)
        duplicate.set(parser)
        return duplicate

    def __call__(self, text: StringView) -> Tuple[Node, StringView]:
        return self.parser(text)

    def __cycle_guard(self, func, alt_return):
        """
        Returns the value of `func()` or `alt_return` if a cycle has
        been reached (which can happen if `func` calls methods of
        child parsers).
        """
        if self.cycle_reached:
            return alt_return
        else:
            self.cycle_reached = True
            ret = func()
            self.cycle_reached = False
            return ret

    def __repr__(self):
        return self.__cycle_guard(lambda : repr(self.parser), '...')

    def __str__(self):
        return self.__cycle_guard(lambda : str(self.parser), '...')

    def set(self, parser: Parser):
        """
        Sets the parser to which the calls to this Forward-object
        shall be delegated.
        """
        self.parser = parser

    def apply(self, func: Parser.ApplyFunc):
        if super(Forward, self).apply(func):
            assert not self.visited
            self.parser.apply(func)


#######################################################################
#
# Syntax driven compilation support
#
#######################################################################


class Compiler:
    """
    Class Compiler is the abstract base class for compilers. Compiler
    objects are callable and take the root node of the abstract
    syntax tree (AST) as agrument and return the compiled code in a
    format chosen by the compiler itself.

    Subclasses implementing a compiler must define `on_XXX()`-methods
    for each node name that can occur in the AST where 'XXX' is the
    node's name(for unnamed nodes it is the node's ptype without the
    leading colon ':').

    These compiler methods take the node on which they are run as
    argument. Other than in the AST transformation, which runs depth-first,
    compiler methods are called forward moving starting with the root
    node, and they are responsible for compiling the child nodes
    themselves. This should be done by invoking the `compile(node)`-
    method which will pick the right `on_XXX`-method. It is not
    recommended to call the `on_XXX`-methods directly.

    Attributes:
        context:  A list of parent nodes that ends with the currently
                compiled node.
        grammar_name:  The name of the grammar this compiler is related to
        grammar_source:  The source code of the grammar this compiler is
                related to.
        _dirty_flag:  A flag indicating that the compiler has already been
                called at least once and that therefore all compilation
                variables must be reset when it is called again.
    """
    def __init__(self, grammar_name="", grammar_source=""):
        self._reset()
        self._dirty_flag = False
        self.set_grammar_name(grammar_name, grammar_source)

    def _reset(self):
        self.context = []  # type: List[Node]

    def __call__(self, node: Node) -> Any:
        """
        Compiles the abstract syntax tree with the root node `node` and
        returns the compiled code. It is up to subclasses implementing
        the compiler to determine the format of the returned data.
        (This very much depends on the kind and purpose of the
        implemented compiler.)
        """
        if self._dirty_flag:
            self._reset()
        else:
            self._dirty_flag = True
        result = self.compile(node)
        self.propagate_error_flags(node)
        return result

    def set_grammar_name(self, grammar_name="", grammar_source=""):
        """
        Changes the grammar's name and the grammar's source.

        The grammar name and the source text of the grammar are
        metadata about the grammar that do not affect the compilation
        process. Classes inheriting from `Compiler` can use this
        information to name and annotate its output.
        """
        assert grammar_name == "" or re.match('\w+\Z', grammar_name)
        if not grammar_name and re.fullmatch(r'[\w/:\\]+', grammar_source):
            grammar_name = os.path.splitext(os.path.basename(grammar_source))[0]
        self.grammar_name = grammar_name
        self.grammar_source = load_if_file(grammar_source)

    @staticmethod
    def propagate_error_flags(node: Node) -> None:
        if node.error_flag < Error.HIGHEST:
            for child in node.children:
                Compiler.propagate_error_flags(child)
                node.error_flag = max(node.error_flag, child.error_flag)
                if node.error_flag >= Error.HIGHEST:
                    return

    @staticmethod
    def method_name(node_name: str) -> str:
        """Returns the method name for `node_name`, e.g.
        >>> Compiler.method_name('expression')
        'on_expression'
        """
        return 'on_' + node_name

    def compile(self, node: Node) -> Any:
        """
        Calls the compilation method for the given node and returns the
        result of the compilation.
        
        The method's name is dreived from either the node's parser 
        name or, if the parser is anonymous, the node's parser's class
        name by adding the prefix 'on_'.
        
        Note that ``compile`` does not call any compilation functions
        for the parsers of the sub nodes by itself. Rather, this should
        be done within the compilation methods.
        """
        elem = node.parser.name or node.parser.ptype[1:]
        if not sane_parser_name(elem):
            node.add_error("Reserved name '%s' not allowed as parser "
                           "name! " % elem + "(Any name starting with "
                           "'_' or '__' or ending with '__' is reserved.)")
            return None
        else:
            compiler = self.__getattribute__(self.method_name(elem))
            self.context.append(node)
            result = compiler(node)
            self.context.pop()
            # # the following statement makes sure that the error_flag
            # # is propagated early on. Otherwise it is redundant, because
            # # the __call__ method globally propagates the node's error_flag
            # # later anyway. So, maybe it could be removed here.
            # for child in node.children:
            #     node.error_flag = node.error_flag or child.error_flag
            return result


def compile_source(source: str,
                   preprocessor: PreprocessorFunc,  # str -> str
                   parser: Grammar,  # str -> Node (concrete syntax tree (CST))
                   transformer: TransformationFunc,  # Node -> Node (abstract syntax tree (AST))
                   compiler: Compiler) -> Tuple[Any, List[Error], Node]:  # Node (AST) -> Any
    """
    Compiles a source in four stages:
        1. Scanning (if needed)
        2. Parsing
        3. AST-transformation
        4. Compiling.
    The compilations stage is only invoked if no errors occurred in
    either of the two previous stages.

    Args:
        source (str): The input text for compilation or a the name of a
            file containing the input text.
        preprocessor (function):  text -> text. A preprocessor function
            or None, if no preprocessor is needed.
        parser (function):  A parsing function or grammar class 
        transformer (function):  A transformation function that takes
            the root-node of the concrete syntax tree as an argument and
            transforms it (in place) into an abstract syntax tree.
        compiler (function): A compiler function or compiler class
            instance 

    Returns (tuple):
        The result of the compilation as a 3-tuple
        (result, errors, abstract syntax tree). In detail:
        1. The result as returned by the compiler or ``None`` in case
            of failure,
        2. A list of error or warning messages
        3. The root-node of the abstract syntax treelow
    """
    source_text = load_if_file(source)
    log_file_name = logfile_basename(source, compiler)
    if preprocessor is not None:
        source_text = preprocessor(source_text)
    syntax_tree = parser(source_text)
    if is_logging():
        syntax_tree.log(log_file_name + '.cst')
        parser.log_parsing_history__(log_file_name)

    assert is_error(syntax_tree.error_flag) or str(syntax_tree) == source_text, str(syntax_tree)
    # only compile if there were no syntax errors, for otherwise it is
    # likely that error list gets littered with compile error messages
    result = None
    ef = syntax_tree.error_flag
    messages = syntax_tree.collect_errors(source_text, clear_errors=True)
    if not is_error(ef):
        transformer(syntax_tree)
        ef = max(ef, syntax_tree.error_flag)
        messages.extend(syntax_tree.collect_errors(source_text, clear_errors=True))
        if is_logging():  syntax_tree.log(log_file_name + '.ast')
        if not is_error(syntax_tree.error_flag):
            result = compiler(syntax_tree)
        messages.extend(syntax_tree.collect_errors(source_text))
        syntax_tree.error_flag = max(syntax_tree.error_flag, ef)
    return result, messages, syntax_tree<|MERGE_RESOLUTION|>--- conflicted
+++ resolved
@@ -1533,24 +1533,14 @@
         return self
 
 
-<<<<<<< HEAD
-class FullSet(NaryOperator):
-    """
-    Matches if all elemtns of a set of parsers match. Each parser must
-=======
 class AllOf(NaryOperator):
     """
     Matches if all elements of a set of parsers match. Each parser must
->>>>>>> 70a1728a
     match exactly once. Other than in a sequence, the order in which
     the parsers match is arbitrary, however.
 
     Example:
-<<<<<<< HEAD
-    >>> prefixes = FullSet(Token("A"), Token("B"))
-=======
     >>> prefixes = AllOf(Token("A"), Token("B"))
->>>>>>> 70a1728a
     >>> Grammar(prefixes)('A B').content()
     'A B'
     >>> Grammar(prefixes)('B A').content()
@@ -1559,24 +1549,6 @@
     EBNF-Notation: `<... ...>`    (sequence of parsers enclosed by angular brackets)
     EBNF-Example:  `set = <letter letter_or_digit>`
     """
-<<<<<<< HEAD
-    # TODO: Implement set
-    RX_ARGUMENT = re.compile(r'\s(\S)')
-    NOPE = 1000
-
-    def __init__(self, *parsers: Parser, mandatory: int = NOPE, name: str = '') -> None:
-        super(Series, self).__init__(*parsers, name=name)
-        L = len(self.parsers)
-        assert 1 <= L < Series.NOPE, 'Length %i of series exceeds maximum length of %i' \
-                                     % (L, Series.NOPE)
-        if mandatory < 0:  mandatory += L
-        assert 0 <= mandatory < L or mandatory == Series.NOPE
-        self.mandatory = mandatory
-
-    def __deepcopy__(self, memo):
-        parsers = copy.deepcopy(self.parsers, memo)
-        return self.__class__(*parsers, mandatory=self.mandatory, name=self.name)
-=======
 
     def __init__(self, *parsers: Parser, name: str = '') -> None:
         if len(parsers) == 1:
@@ -1586,31 +1558,10 @@
             parsers = parsers[0].parsers
         super().__init__(*parsers, name=name)
 
->>>>>>> 70a1728a
 
     def __call__(self, text: StringView) -> Tuple[Node, StringView]:
         results = ()  # type: Tuple[Node, ...]
         text_ = text  # type: StringView
-<<<<<<< HEAD
-        pos = 0
-        for parser in self.parsers:
-            node, text_ = parser(text_)
-            if not node:
-                if pos < self.mandatory:
-                    return None, text
-                else:
-                    # Provide useful error messages
-                    m = text.search(Series.RX_ARGUMENT)
-                    i = max(1, text.index(m.regs[1][0])) if m else 1
-                    node = Node(self, text_[:i])
-                    node.add_error('%s expected; "%s" found!' % (str(parser), text_[:10]),
-                                   code=Error.MANDATORY_CONTINUATION)
-                    text_ = text_[i:]
-            results += (node,)
-            # if node.error_flag:  # break on first error
-            #    break
-            pos += 1
-=======
         pset = set(self.parsers)  # type: Set[Parser]
         while pset:
             # TODO: Ordnung berücksichtigen, kein SET verwenden!
@@ -1623,30 +1574,10 @@
                     break
             else:
                 return None, text
->>>>>>> 70a1728a
         assert len(results) <= len(self.parsers)
         return Node(self, results), text_
 
     def __repr__(self):
-<<<<<<< HEAD
-        return " ".join([parser.repr for parser in self.parsers[:self.mandatory]]
-                        + (['§'] if self.mandatory != Series.NOPE else [])
-                        + [parser.repr for parser in self.parsers[self.mandatory:]])
-
-    # The following operator definitions add syntactical sugar, so one can write:
-    # `RE('\d+') + Optional(RE('\.\d+)` instead of `Series(RE('\d+'), Optional(RE('\.\d+))`
-
-    @staticmethod
-    def combined_mandatory(left, right):
-        left_mandatory, left_length = (left.mandatory, len(left.parsers)) \
-            if isinstance(left, Series) else (Series.NOPE, 1)
-        if left_mandatory != Series.NOPE:
-            return left_mandatory
-        right_mandatory = right.mandatory if isinstance(right, Series) else Series.NOPE
-        if right_mandatory != Series.NOPE:
-            return right_mandatory + left_length
-        return Series.NOPE
-=======
         return '<' + ' '.join(parser.repr for parser in self.parsers) + '>'
 
 
@@ -1700,7 +1631,6 @@
 
     def __repr__(self):
         return '<' + ' | '.join(parser.repr for parser in self.parsers) + '>'
->>>>>>> 70a1728a
 
 
 
