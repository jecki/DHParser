#!/usr/bin/python

#######################################################################
#
# SYMBOLS SECTION - Can be edited. Changes will be preserved.
#
#######################################################################


from functools import partial
import os
import sys
sys.path.extend(['../../', '../', './'])

try:
    import regex as re
except ImportError:
    import re
from DHParser import is_filename, Grammar, Compiler, Lookbehind, \
    Alternative, Pop, Token, Synonym, Whitespace, \
    Option, NegativeLookbehind, OneOrMore, RegExp, Series, Capture, \
    ZeroOrMore, Forward, NegativeLookahead, mixin_comment, compile_source, \
    PreprocessorFunc, TransformationDict, remove_empty, reduce_single_child, \
    Node, TransformationFunc, traverse, remove_children_if, is_anonymous, \
    reduce_single_child, replace_by_single_child, remove_whitespace, \
    flatten, is_empty, collapse, replace_content, remove_brackets, \
    is_one_of, rstrip, strip, remove_tokens, remove_nodes, peek, \
    is_whitespace, TOKEN_PTYPE
from DHParser.log import logging


#######################################################################
#
# PREPROCESSOR SECTION - Can be edited. Changes will be preserved.
#
#######################################################################

def LyrikPreprocessor(text):
    return text

def get_preprocessor() -> PreprocessorFunc:
    return LyrikPreprocessor


#######################################################################
#
# PARSER SECTION - Don't edit! CHANGES WILL BE OVERWRITTEN!
#
#######################################################################

class LyrikGrammar(Grammar):
    r"""Parser for a Lyrik source file, with this grammar:
    
    gedicht           = bibliographisches { LEERZEILE }+ [serie] §titel text /\s*/ ENDE
    
    bibliographisches = autor §"," [NZ] werk "," [NZ] ort "," [NZ] jahr "."
    autor             = namenfolge [verknüpfung]
    werk              = wortfolge ["." §untertitel] [verknüpfung]
    untertitel        = wortfolge [verknüpfung]
    ort               = wortfolge [verknüpfung]
    jahr              = JAHRESZAHL
    
    wortfolge         = { WORT }+
    namenfolge        = { NAME }+
    verknüpfung       = "<" ziel ">"
    ziel              = ZEICHENFOLGE
    
    serie             = !(titel vers NZ vers) { NZ zeile }+ { LEERZEILE }+
    
    titel             = { NZ zeile}+ { LEERZEILE }+
    zeile             = { ZEICHENFOLGE }+
    
    text              = { strophe {LEERZEILE} }+
    strophe           = { NZ vers }+
    vers              = { ZEICHENFOLGE }+
    
    WORT              = /\w+/~
    NAME              = /\w+\.?/~
    ZEICHENFOLGE      = /[^ \n<>]+/~
    NZ                = /\n/~
    LEERZEILE         = /\n[ \t]*(?=\n)/~
    JAHRESZAHL        = /\d\d\d\d/~
    ENDE              = !/./
    """
    source_hash__ = "6602d99972ef2883e28bd735e1fe0401"
    parser_initialization__ = "upon instantiation"
    COMMENT__ = r''
    WHITESPACE__ = r'[\t ]*'
    WSP_RE__ = mixin_comment(whitespace=WHITESPACE__, comment=COMMENT__)
    wsp__ = Whitespace(WSP_RE__)
    ENDE = NegativeLookahead(RegExp('.'))
    JAHRESZAHL = Series(RegExp('\\d\\d\\d\\d'), wsp__)
    LEERZEILE = Series(RegExp('\\n[ \\t]*(?=\\n)'), wsp__)
    NZ = Series(RegExp('\\n'), wsp__)
    ZEICHENFOLGE = Series(RegExp('[^ \\n<>]+'), wsp__)
    NAME = Series(RegExp('\\w+\\.?'), wsp__)
    WORT = Series(RegExp('\\w+'), wsp__)
    vers = OneOrMore(ZEICHENFOLGE)
    strophe = OneOrMore(Series(NZ, vers))
    text = OneOrMore(Series(strophe, ZeroOrMore(LEERZEILE)))
    zeile = OneOrMore(ZEICHENFOLGE)
    titel = Series(OneOrMore(Series(NZ, zeile)), OneOrMore(LEERZEILE))
    serie = Series(NegativeLookahead(Series(titel, vers, NZ, vers)),
                   OneOrMore(Series(NZ, zeile)), OneOrMore(LEERZEILE))
    ziel = Synonym(ZEICHENFOLGE)
    verknüpfung = Series(Series(Token("<"), wsp__), ziel, Series(Token(">"), wsp__))
    namenfolge = OneOrMore(NAME)
    wortfolge = OneOrMore(WORT)
    jahr = Synonym(JAHRESZAHL)
    ort = Series(wortfolge, Option(verknüpfung))
    untertitel = Series(wortfolge, Option(verknüpfung))
    werk = Series(wortfolge, Option(Series(Series(Token("."), wsp__), untertitel, mandatory=1)), Option(verknüpfung))
    autor = Series(namenfolge, Option(verknüpfung))
<<<<<<< HEAD
    bibliographisches = Series(autor, Token(","), Option(NZ), werk, Token(","), Option(NZ),
                               ort, Token(","), Option(NZ), jahr, Token("."), mandatory=1)
    gedicht = Series(bibliographisches, OneOrMore(LEERZEILE), Option(serie),
                     titel, text, RegExp('\\s*'), ENDE, mandatory=3)
=======
    bibliographisches = Series(autor, Series(Token(","), wsp__), Option(NZ), werk, Series(Token(","), wsp__),
                               Option(NZ), ort, Series(Token(","), wsp__), Option(NZ), jahr, Series(Token("."), wsp__), mandatory=1)
    gedicht = Series(bibliographisches, OneOrMore(LEERZEILE), Option(serie), titel, text, RegExp('\\s*'), ENDE, mandatory=3)
>>>>>>> 72bec2acf3d742ee74d26f7774d3e2e0a37b0d1b
    root__ = gedicht
    
def get_grammar() -> LyrikGrammar:
    global thread_local_Lyrik_grammar_singleton
    try:
        grammar = thread_local_Lyrik_grammar_singleton
    except NameError:
        thread_local_Lyrik_grammar_singleton = LyrikGrammar()
        grammar = thread_local_Lyrik_grammar_singleton
    return grammar


#######################################################################
#
# AST SECTION - Can be edited. Changes will be preserved.
#
#######################################################################

def halt(node):
    assert False

Lyrik_AST_transformation_table = {
    # AST Transformations for the Lyrik-grammar
    "+": remove_empty,
    "bibliographisches":
        [flatten, remove_nodes('NZ'), remove_whitespace, remove_tokens],
    "autor": [],
    "werk": [],
    "untertitel": [],
    "ort": [],
    "jahr":
        [reduce_single_child, remove_whitespace, reduce_single_child],
    "wortfolge":
        [flatten(is_one_of('WORT'), recursive=False), peek, rstrip, collapse],
    "namenfolge":
        [flatten(is_one_of('NAME'), recursive=False), peek, rstrip, collapse],
    "verknüpfung":
        [flatten, remove_tokens('<', '>'), remove_whitespace, reduce_single_child],
    "ziel":
        [reduce_single_child, remove_whitespace, reduce_single_child],
    "gedicht, strophe, text":
        [flatten, remove_nodes('LEERZEILE'), remove_nodes('NZ')],
    "titel, serie":
        [flatten, remove_nodes('LEERZEILE'), remove_nodes('NZ'), collapse],
    "zeile": [strip],
    "vers":
        [strip, collapse],
    "WORT": [],
    "NAME": [],
    "ZEICHENFOLGE":
        reduce_single_child,
    "NZ":
        reduce_single_child,
    "LEERZEILE": [],
    "JAHRESZAHL":
        [reduce_single_child],
    "ENDE": [],
    ":Whitespace":
        replace_content(lambda node : " "),
    ":Token, :RE":
        reduce_single_child,
    "*": replace_by_single_child
}

LyrikTransform = partial(traverse, processing_table=Lyrik_AST_transformation_table)


def get_transformer() -> TransformationFunc:
    return LyrikTransform


#######################################################################
#
# COMPILER SECTION - Can be edited. Changes will be preserved.
#
#######################################################################

class LyrikCompiler(Compiler):
    """Compiler for the abstract-syntax-tree of a Lyrik source file.
    """

    def __init__(self, grammar_name="Lyrik", grammar_source=""):
        super(LyrikCompiler, self).__init__(grammar_name, grammar_source)
        assert re.match('\w+\Z', grammar_name)

    def on_gedicht(self, node):
        return node

    def on_bibliographisches(self, node):
        pass

    def on_autor(self, node):
        pass

    def on_werk(self, node):
        pass

    def on_untertitel(self, node):
        pass

    def on_ort(self, node):
        pass

    def on_jahr(self, node):
        pass

    def on_wortfolge(self, node):
        pass

    def on_namenfolge(self, node):
        pass

    def on_verknüpfung(self, node):
        pass

    def on_ziel(self, node):
        pass

    def on_serie(self, node):
        pass

    def on_titel(self, node):
        pass

    def on_zeile(self, node):
        pass

    def on_text(self, node):
        pass

    def on_strophe(self, node):
        pass

    def on_vers(self, node):
        pass

    def on_WORT(self, node):
        pass

    def on_NAME(self, node):
        pass

    def on_ZEICHENFOLGE(self, node):
        pass

    def on_NZ(self, node):
        pass

    def on_LEERZEILE(self, node):
        pass

    def on_JAHRESZAHL(self, node):
        pass

    def on_ENDE(self, node):
        pass


def get_compiler(grammar_name="Lyrik", grammar_source="") -> LyrikCompiler:
    global thread_local_Lyrik_compiler_singleton
    try:
        compiler = thread_local_Lyrik_compiler_singleton
        compiler.set_grammar_name(grammar_name, grammar_source)
        return compiler
    except NameError:
        thread_local_Lyrik_compiler_singleton = \
            LyrikCompiler(grammar_name, grammar_source)
        return thread_local_Lyrik_compiler_singleton 


#######################################################################
#
# END OF DHPARSER-SECTIONS
#
#######################################################################


def compile_src(source):
    """Compiles ``source`` and returns (result, errors, ast).
    """
    with logging("LOGS"):
        compiler = get_compiler()
        cname = compiler.__class__.__name__
        log_file_name = os.path.basename(os.path.splitext(source)[0]) \
            if is_filename(source) < 0 else cname[:cname.find('.')] + '_out'    
        result = compile_source(source, get_preprocessor(), 
                                get_grammar(),
                                get_transformer(), compiler)
    return result


if __name__ == "__main__":
    if len(sys.argv) > 1:
        result, errors, ast = compile_src(sys.argv[1])
        if errors:
            for error in errors:
                print(error)
            sys.exit(1)
        else:
            print(result.as_xml() if isinstance(result, Node) else result)
    else:
        print("Usage: LyrikCompiler.py [FILENAME]")<|MERGE_RESOLUTION|>--- conflicted
+++ resolved
@@ -100,8 +100,7 @@
     text = OneOrMore(Series(strophe, ZeroOrMore(LEERZEILE)))
     zeile = OneOrMore(ZEICHENFOLGE)
     titel = Series(OneOrMore(Series(NZ, zeile)), OneOrMore(LEERZEILE))
-    serie = Series(NegativeLookahead(Series(titel, vers, NZ, vers)),
-                   OneOrMore(Series(NZ, zeile)), OneOrMore(LEERZEILE))
+    serie = Series(NegativeLookahead(Series(titel, vers, NZ, vers)), OneOrMore(Series(NZ, zeile)), OneOrMore(LEERZEILE))
     ziel = Synonym(ZEICHENFOLGE)
     verknüpfung = Series(Series(Token("<"), wsp__), ziel, Series(Token(">"), wsp__))
     namenfolge = OneOrMore(NAME)
@@ -111,16 +110,9 @@
     untertitel = Series(wortfolge, Option(verknüpfung))
     werk = Series(wortfolge, Option(Series(Series(Token("."), wsp__), untertitel, mandatory=1)), Option(verknüpfung))
     autor = Series(namenfolge, Option(verknüpfung))
-<<<<<<< HEAD
-    bibliographisches = Series(autor, Token(","), Option(NZ), werk, Token(","), Option(NZ),
-                               ort, Token(","), Option(NZ), jahr, Token("."), mandatory=1)
-    gedicht = Series(bibliographisches, OneOrMore(LEERZEILE), Option(serie),
-                     titel, text, RegExp('\\s*'), ENDE, mandatory=3)
-=======
     bibliographisches = Series(autor, Series(Token(","), wsp__), Option(NZ), werk, Series(Token(","), wsp__),
                                Option(NZ), ort, Series(Token(","), wsp__), Option(NZ), jahr, Series(Token("."), wsp__), mandatory=1)
     gedicht = Series(bibliographisches, OneOrMore(LEERZEILE), Option(serie), titel, text, RegExp('\\s*'), ENDE, mandatory=3)
->>>>>>> 72bec2acf3d742ee74d26f7774d3e2e0a37b0d1b
     root__ = gedicht
     
 def get_grammar() -> LyrikGrammar:
@@ -180,8 +172,6 @@
     "ENDE": [],
     ":Whitespace":
         replace_content(lambda node : " "),
-    ":Token, :RE":
-        reduce_single_child,
     "*": replace_by_single_child
 }
 
