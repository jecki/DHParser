--- conflicted
+++ resolved
@@ -26,11 +26,7 @@
     Option, NegativeLookbehind, OneOrMore, RegExp, Retrieve, Series, Capture, \
     ZeroOrMore, Forward, NegativeLookahead, Required, mixin_comment, compile_source, \
     grammar_changed, last_value, counterpart, accumulate, PreprocessorFunc, \
-<<<<<<< HEAD
-    RootNode, Node, TransformationFunc, TransformationDict, Token, DropToken, DropRegExp, \
-=======
     RootNode, Node, TransformationFunc, TransformationDict, Token, Drop, \
->>>>>>> aac4aa28
     traverse, remove_children_if, is_anonymous, access_thread_locals, \
     reduce_single_child, replace_by_single_child, replace_or_reduce, remove_whitespace, \
     remove_empty, remove_tokens, flatten, is_insignificant_whitespace, \
